<!--
    Documento principal da solução CAPEX Forms.
    Nesta etapa fiz uma rodada de comentários para descrever como o layout
    está organizado e quais decisões tomei anteriormente para atender os
    pedidos do usuário. A intenção é facilitar uma próxima revisão, já que
    o protótipo evoluiu bastante ao longo das últimas interações.
-->
<html lang="pt-BR">

<head>
    <!-- Metadados básicos e a folha de estilo que controla o visual da página -->
    <meta charset="utf-8" />
    <meta name="viewport" content="width=device-width, initial-scale=1" />
    <title>Formulário de Projeto - CAPEX</title>
    <link rel="stylesheet" href="style.css">
</head>

<body id="static-mirror">
    <!-- Cabeçalho com logotipo e botão de criação de novos projetos -->
    <header class="main-header">
        <div class="logo"></div>
        <button type="button" id="newProjectBtn" class="new-project-btn">Novo Projeto</button>
    </header>
    <!-- Wrapper que divide a tela entre a lista lateral e os detalhes do projeto -->
    <div id="app">
        <!-- Barra lateral dedicada à listagem rolável de projetos -->
        <aside id="projectSidebar">
            <div id="projectList"></div>
        </aside>
        <!-- Painel principal, usado para detalhes do projeto ou mensagem inicial -->
        <main id="projectDetails">
            <div class="project-details">
                <!-- Estado vazio padrão orientando o usuário a selecionar algo -->
                <div class="empty">
                    <p class="empty-title">Selecione um projeto</p>
                    <p>Clique em um projeto na lista ao lado para ver os detalhes</p>
                </div>
            </div>
        </main>
    </div>
    <!-- Formulário completo de cadastro/edição, mantido oculto no protótipo -->
    <form id="capexForm" novalidate style="display: none;">
            <button type="button" id="backBtn" class="btn" style="display:none;"><span class="material-symbols-outlined">arrow_back</span> Voltar</button>
            <h2>Novo Projeto de CAPEX</h2>
            <p class="hint">Preencha os dados do projeto. Se o <strong>CAPEX BUDGET</strong> for superior a <strong>R$ 1.000.000,00</strong>, você deverá adicionar <em>marcos</em> (milestones) e ao menos 2 atividade em cada marco.</p>
            <div id="status" class="status" role="status" aria-live="polite"></div>
            <div id="errors" class="error-box" style="display:none;" role="alert" aria-live="assertive"></div>

            <!-- Bloco principal com informações estruturais exigidas pelo SAP -->
            <fieldset>
                <legend>Informações SAP</legend>
<<<<<<< HEAD

                <div class="form-section">
                    <h3 class="section-title">Identificação do Projeto</h3>
                    <div class="grid">
                        <div class="col-6">
                            <label for="projectName">Nome do Projeto</label>
                            <input id="projectName" name="projectName" type="text" maxlength="40" required
                                placeholder="Ex.: Modernização da Linha de Laminação" />
                        </div>

                        <div class="col-2">
                            <label for="approvalYear">Ano de Aprovação</label>
                            <input id="approvalYear" name="approvalYear" type="text" inputmode="numeric" pattern="[0-9]{4}"
                                maxlength="4" required />
                        </div>

                        <div class="col-2">
                            <label for="projectBudget">Orçamento do Projeto em R$</label>
                            <input id="projectBudget" name="projectBudget" type="text" inputmode="decimal"
                                pattern="^[0-9]{1,10}(?:[\.,][0-9]{0,2})?$" maxlength="10" required placeholder="500000,00"
                                title="Informe até 10 dígitos, com separador decimal opcional" />
                            <div id="capexFlag" class="muted"></div>
                        </div>

                        <div class="col-2">
                            <label for="investmentLevel">Nível de Investimento</label>
                            <input id="investmentLevel" name="investmentLevel" type="text" maxlength="2" required />
                        </div>

                        <div class="col-6">
                            <label for="fundingSource">Origem da Verba</label>
                            <input id="fundingSource" name="fundingSource" type="text" maxlength="30" required />
                        </div>

                        <div class="col-3">
                            <label for="projectUser">Project User</label>
                            <input id="projectUser" name="projectUser" type="text" maxlength="30" required />
                        </div>

                        <div class="col-3">
                            <label for="projectLeader">Coordenador do Projeto</label>
                            <input id="projectLeader" name="projectLeader" type="text" maxlength="30" required />
                        </div>
                    </div>
                </div>

                <div class="form-section">
                    <h3 class="section-title">Estrutura Organizacional</h3>
                    <div class="grid">
                        <div class="col-2">
                            <label for="company">Empresa</label>
                            <input id="company" name="company" type="text" maxlength="4" required />
                        </div>

                        <div class="col-2">
                            <label for="center">Centro</label>
                            <input id="center" name="center" type="text" maxlength="4" required />
                        </div>

                        <div class="col-2">
                            <label for="unit">Unidade</label>
                            <select id="unit" name="unit" required>
                                <option value="">Selecione…</option>
                                <option>Andrade</option>
                                <option>Barra Mansa</option>
                                <option>CEO</option>
                                <option>CFTV</option>
                                <option>Dir Logísitca e Planejamento</option>
                                <option>ECA</option>
                                <option>Suprimentos</option>
                                <option>Guilman Amorim</option>
                                <option>Juiz de Fora</option>
                                <option>Metálicos</option>
                                <option>Monlevade</option>
                                <option>Piracicaba</option>
                                <option>Resende</option>
                                <option>Rio das Pedras</option>
                                <option>Serra Azul</option>
                                <option>Sitrel</option>
                                <option>TI Corporativo</option>
                                <option>TI Shared Services</option>
                                <option>Trefilaria Juiz de Fora</option>
                                <option>Trefilaria Resende</option>
                                <option>Trefilaria Sabará</option>
                                <option>Trefilaria São Paulo</option>
                                <option>VP Comercial</option>
                            </select>
                        </div>

                        <div class="col-3">
                            <label for="projectLocation">Local de Implantação</label>
                            <select id="projectLocation" name="projectLocation" required>
                                <option value="">Selecione…</option>
                                <option>Aciaria</option>
                                <option>Alto Forno</option>
                                <option>Cilindro e Discos Laminação</option>
                                <option>Engenharia e Utilidades</option>
                                <option>Guilman Amorim</option>
                                <option>Geral</option>
                                <option>Gerência Técnica | Qualidade</option>
                                <option>Suprimentos Monlevade</option>
                                <option>Laminação</option>
                                <option>Logística | Estocagem | Expedição</option>
                                <option>Melhorias Ambientais</option>
                                <option>Melhorias Seguranças</option>
                                <option>Redução</option>
                                <option>Recursos Humanos</option>
                                <option>Sinterização</option>
                                <option>Tecnologia da Informação</option>
                            </select>
                        </div>

                        <div class="col-3">
                            <label for="depreciationCostCenter">C Custo Depreciação</label>
                            <input id="depreciationCostCenter" name="depreciationCostCenter" type="text" required />
                        </div>
                    </div>
                </div>

                <div class="form-section">
                    <h3 class="section-title">Classificação do Investimento</h3>
                    <div class="grid">
                        <div class="col-3">
                            <label for="category">Categoria</label>
                            <input id="category" name="category" type="text" required />
                        </div>

                        <div class="col-3">
                            <label for="investmentType">Tipo de Investimento</label>
                            <select id="investmentType" name="investmentType" required>
                                <option value="">Selecione…</option>
                                <option>Estratégico</option>
                                <option>Normativo</option>
                                <option>Reline</option>
                            </select>
                        </div>

                        <div class="col-3">
                            <label for="assetType">Tipo de Ativo</label>
                            <input id="assetType" name="assetType" type="text" required />
                        </div>

                        <div class="col-3">
                            <label for="projectFunction">Função do Projeto</label>
                            <input id="projectFunction" name="projectFunction" type="text" required />
                        </div>
                    </div>
                </div>

                <div class="form-section">
                    <h3 class="section-title">Cronograma</h3>
                    <div class="grid">
                        <div class="col-3">
                            <label for="startDate">Data de Início</label>
                            <input id="startDate" name="startDate" type="date" required />
                        </div>

                        <div class="col-3">
                            <label for="endDate">Data de Término</label>
                            <input id="endDate" name="endDate" type="date" required />
                        </div>
                    </div>
                </div>

                <div class="form-section">
                    <h3 class="section-title">Resumo do Projeto</h3>
                    <div class="grid">
                        <div class="col-3">
                            <label for="projectSummary">Sumário do Projeto</label>
                            <textarea id="projectSummary" name="projectSummary" required
                                placeholder="Descreva resumidamente o objetivo do projeto..."></textarea>
                        </div>

                        <div class="col-3">
                            <label for="projectComment">Comentário</label>
                            <textarea id="projectComment" name="projectComment" required
                                placeholder="Detalhe as principais características e premissas..."></textarea>
                        </div>
                    </div>
                </div>

                <div class="form-section">
                    <h3 class="section-title">Indicadores de Resultado</h3>
                    <div class="grid">
                        <div class="col-3">
                            <label for="kpiType">Tipo de KPI</label>
                            <input id="kpiType" name="kpiType" type="text" required />
                        </div>

                        <div class="col-3">
                            <label for="kpiName">Nome do KPI</label>
                            <input id="kpiName" name="kpiName" type="text" required />
                        </div>

                        <div class="col-6">
                            <label for="kpiDescription">Descrição do KPI</label>
                            <textarea id="kpiDescription" name="kpiDescription" required
                                placeholder="Explique como o KPI será impactado pelo projeto..."></textarea>
                        </div>

                        <div class="col-3">
                            <label for="kpiCurrent">KPI Atual</label>
                            <input id="kpiCurrent" name="kpiCurrent" type="number" min="0" step="0.01"
                                inputmode="decimal" required />
                        </div>

                        <div class="col-3">
                            <label for="kpiExpected">KPI Esperado</label>
                            <input id="kpiExpected" name="kpiExpected" type="number" min="0" step="0.01"
                                inputmode="decimal" required />
                        </div>
=======
                <div class="grid">
                    <div class="col-6">
                        <label for="projectName">Nome do Projeto</label>
                        <input id="projectName" name="projectName" type="text" required
                            placeholder="Ex.: Modernização da Linha de Laminação" />
                    </div>

                    <div class="col-2">
                        <label for="approvalYear">Ano de Aprovação</label>
                        <input id="approvalYear" name="approvalYear" type="number" min="1900" required />
                    </div>

                    <div class="col-2">
                        <label for="projectBudget">Orçamento do Projeto em R$</label>
                        <input id="projectBudget" name="projectBudget" type="number" min="0" step="0.01"
                            inputmode="decimal" required placeholder="500.000,00" />
                        <div id="capexFlag" class="muted"></div>
                    </div>

                    <div class="col-2">
                        <label for="investmentLevel">Nível de Investimento</label>
                        <input id="investmentLevel" name="investmentLevel" type="text" required />
                    </div>

                    <div class="col-3">
                        <label for="fundingSource">Origem da Verba</label>
                        <input id="fundingSource" name="fundingSource" type="text" required />
                    </div>

                    <div class="col-3">
                        <label for="projectUser">Project User</label>
                        <input id="projectUser" name="projectUser" type="text" required />
                    </div>

                    <div class="col-3">
                        <label for="projectLeader">Coordenador do Projeto</label>
                        <input id="projectLeader" name="projectLeader" type="text" required />
                    </div>

                    <div class="col-3">
                        <label for="company">Empresa</label>
                        <input id="company" name="company" type="text" required />
                    </div>

                    <div class="col-3">
                        <label for="center">Centro</label>
                        <input id="center" name="center" type="text" required />
                    </div>

                    <div class="col-3">
                        <label for="unit">Unidade</label>
                        <select id="unit" name="unit" required>
                            <option value="">Selecione…</option>
                            <option>Andrade</option>
                            <option>Barra Mansa</option>
                            <option>CEO</option>
                            <option>CFTV</option>
                            <option>Dir Logísitca e Planejamento</option>
                            <option>ECA</option>
                            <option>Suprimentos</option>
                            <option>Guilman Amorim</option>
                            <option>Juiz de Fora</option>
                            <option>Metálicos</option>
                            <option>Monlevade</option>
                            <option>Piracicaba</option>
                            <option>Resende</option>
                            <option>Rio das Pedras</option>
                            <option>Serra Azul</option>
                            <option>Sitrel</option>
                            <option>TI Corporativo</option>
                            <option>TI Shared Services</option>
                            <option>Trefilaria Juiz de Fora</option>
                            <option>Trefilaria Resende</option>
                            <option>Trefilaria Sabará</option>
                            <option>Trefilaria São Paulo</option>
                            <option>VP Comercial</option>
                        </select>
                    </div>

                    <div class="col-3">
                        <label for="projectLocation">Local de Implantação</label>
                        <select id="projectLocation" name="projectLocation" required>
                            <option value="">Selecione…</option>
                            <option>Aciaria</option>
                            <option>Alto Forno</option>
                            <option>Cilindro e Discos Laminação</option>
                            <option>Engenharia e Utilidades</option>
                            <option>Guilman Amorim</option>
                            <option>Geral</option>
                            <option>Gerência Técnica | Qualidade</option>
                            <option>Suprimentos Monlevade</option>
                            <option>Laminação</option>
                            <option>Logística | Estocagem | Expedição</option>
                            <option>Melhorias Ambientais</option>
                            <option>Melhorias Seguranças</option>
                            <option>Redução</option>
                            <option>Recursos Humanos</option>
                            <option>Sinterização</option>
                            <option>Tecnologia da Informação</option>
                        </select>
                    </div>

                    <div class="col-3">
                        <label for="depreciationCostCenter">C Custo Depreciação</label>
                        <input id="depreciationCostCenter" name="depreciationCostCenter" type="text" required />
                    </div>

                    <div class="col-3">
                        <label for="category">Categoria</label>
                        <input id="category" name="category" type="text" required />
                    </div>

                    <div class="col-3">
                        <label for="investmentType">Tipo de Investimento</label>
                        <select id="investmentType" name="investmentType" required>
                            <option value="">Selecione…</option>
                            <option>Estratégico</option>
                            <option>Normativo</option>
                            <option>Reline</option>
                        </select>
                    </div>

                    <div class="col-3">
                        <label for="assetType">Tipo de Ativo</label>
                        <input id="assetType" name="assetType" type="text" required />
                    </div>

                    <div class="col-3">
                        <label for="projectFunction">Função do Projeto</label>
                        <input id="projectFunction" name="projectFunction" type="text" required />
                    </div>

                    <div class="col-3">
                        <label for="startDate">Data de Início</label>
                        <input id="startDate" name="startDate" type="date" required />
>>>>>>> 2a4a4846
                    </div>

<<<<<<< HEAD
            <div id="milestoneSection" style="display:none;">
                <fieldset>

=======
                    <div class="col-3">
                        <label for="endDate">Data de Término</label>
                        <input id="endDate" name="endDate" type="date" required />
                    </div>

                    <div class="col-6">
                        <label for="projectSummary">Sumário do Projeto</label>
                        <textarea id="projectSummary" name="projectSummary" required
                            placeholder="Descreva resumidamente o objetivo do projeto..."></textarea>
                    </div>

                    <div class="col-6">
                        <label for="projectComment">Comentário</label>
                        <textarea id="projectComment" name="projectComment" required
                            placeholder="Detalhe as principais características e premissas..."></textarea>
                    </div>

                    <div class="col-3">
                        <label for="kpiType">Tipo de KPI</label>
                        <input id="kpiType" name="kpiType" type="text" required />
                    </div>

                    <div class="col-3">
                        <label for="kpiName">Nome do KPI</label>
                        <input id="kpiName" name="kpiName" type="text" required />
                    </div>

                    <div class="col-6">
                        <label for="kpiDescription">Descrição do KPI</label>
                        <textarea id="kpiDescription" name="kpiDescription" required
                            placeholder="Explique como o KPI será impactado pelo projeto..."></textarea>
                    </div>

                    <div class="col-3">
                        <label for="kpiCurrent">KPI Atual</label>
                        <input id="kpiCurrent" name="kpiCurrent" type="number" min="0" step="0.01" inputmode="decimal" required />
                    </div>

                    <div class="col-3">
                        <label for="kpiExpected">KPI Esperado</label>
                        <input id="kpiExpected" name="kpiExpected" type="number" min="0" step="0.01" inputmode="decimal" required />
                    </div>
                </div>
            </fieldset>
<!--------------------------------------------------------------------------->
<!--Aparece depois do valor de R4500.000-->

            <div id="milestoneSection" style="display:none;">
                <fieldset>

>>>>>>> 2a4a4846
                    <legend>KEY PROJECTS</legend>
                    <p class="muted">
                        Projetos com orçamento acima de R$ 500.000,00 devem detalhar marcos e atividades
                        indicando valores, prazos, descrição e fornecedores. Utilize os botões abaixo para
                        organizar cada etapa do projeto.
                    </p>
                    <!-- Controles para criar marcos e informar o usuário sobre as regras -->
                    <div class="btn-row vs">
                        <button class="btn" type="button" id="addMilestoneBtn">+ Adicionar marco</button>
                        <!-- <span id="milestoneReq" class="badge" title="Obrigatório quando CAPEX &gt; R$ 1,5 mi">requisito -->
                            <!-- condicionado ao CAPEX</span> -->
                    </div>
                    <div id="milestones"></div>
                    <div class="muted">Cada marco deve possuir pelo menos <strong>2 atividade</strong> com todos os campos
                        válidos e preenchidos.</div>
                </fieldset>

                <div class="divider"></div>
            </div>

            <!-- Botões finais que controlam o envio ou limpeza do formulário -->
            <div class="btn-row right">
                <button type="reset" class="btn ghost"><span class="material-symbols-outlined">cleaning_services</span> Limpar</button>
                <button type="button" id="saveDraftBtn" class="btn secondary"><span class="material-symbols-outlined">save_as</span> Salvar rascunho</button>
                <button type="submit" class="btn primary"><span class="material-symbols-outlined">send</span> Enviar formulário</button>
            </div>
        </form>

        <!-- Espaço reservado para visualizar cronogramas quando implementado -->
        <h3 id="ganttCharTitle" style="display: none;">Programação do Projeto</h3>
        <div id="ganttChart"></div>

    <!-- Templates -->
    <!-- Estruturas reutilizáveis para marcos e atividades, clonadas dinamicamente via JS -->
    <template id="milestoneTemplate">
        <details class="milestone" data-milestone>
            <summary>Marco X</summary>
            <div class="milestone-header">
                <div class="milestone-title" style="min-width:260px;">
                    <label>Nome do Marco</label>
                    <input type="text" class="milestone-name" required />
                </div>
                <div class="btn-row">
                    <button type="button" class="btn" data-add-activity>+ Adicionar atividade</button>
                    <button type="button" class="btn danger" data-remove-milestone>Remover marco</button>
                </div>
            </div>
            <div class="activities" data-activities></div>
        </details>
    </template>

    <template id="activityTemplate">
        <div class="activity" data-activity>
            <div class="row">
                <div class="c-6">
                    <label>Título da Atividade</label>
                    <input type="text" class="act-title" required placeholder="Ex.: Compra do laminador" />
                </div>
                <div class="c-3">
                    <label>Início da Atividade</label>
                    <input type="date" class="act-start" required />
                </div>
                <div class="c-3">
                    <label>Término da Atividade</label>
                    <input type="date" class="act-end" required />
                </div>
            </div>
            <div class="row">
                <div class="c-6">
                    <label for="Elemento_PEP">Elemento PEP da Atividade</label>
                    <select id="Elemento_PEP" name="kpi" required>
                    <option value="">Selecione…</option>
                    <option>DESP.ENGENHARIA / DETALHAMENTO PROJETO</option>
                    <option>AQUISIÇÃO DE EQUIPAMENTOS NACIONAIS</option>
                    <option>AQUISIÇÃO DE EQUIPAMENTOS IMPORTADOS</option>
                    <option>AQUISIÇÃO DE VEÍCULOS</option>
                    <option>DESPESAS COM OBRAS CIVIS</option>
                    <option>DESP.MONTAGEM EQUIPTOS/ESTRUTURAS/OUTRAS</option>
                    <option>AQ.DE COMPONENTES/MAT.INSTAL./FERRAMENTA</option>
                    <option>DESPESAS COM MEIO AMBIENTE</option>
                    <option>DESPESAS COM SEGURANÇA</option>
                    <option>DESPESAS COM SEGUROS</option>
                    <option>DESP.CONSULTORIA INTERNA (AMS)-TEC.INFOR</option>
                    <option>DESP.CONSULTORIA EXTERNA - TEC.INFOR</option>
                    <option>AQUISIÇÃO DE HARDWARE (NOTEBOOKS, ETC)</option>
                    <option>DESP.GERENCIAMENTO E COORDENAÇÃO</option>
                    <option>AQUISIÇÃO DE SOFTWARE</option>
                    <option>CONTINGÊNCIAS</option>
                </select>
                </div>
                <div class="c-6">
                    <label>Fornecedor da Atividade</label>
                    <input type="text" class="act-supplier" required placeholder="Informe o fornecedor responsável" />
                </div>
<<<<<<< HEAD
            </div>
            <div>
                <label>Descrição da Atividade</label>
                <textarea class="act-overview" required placeholder="Descreva os objetivos e entregáveis desta atividade."></textarea>
            </div>
=======
            </div>
            <div>
                <label>Descrição da Atividade</label>
                <textarea class="act-overview" required placeholder="Descreva os objetivos e entregáveis desta atividade."></textarea>
            </div>
>>>>>>> 2a4a4846
            <div data-year-fields></div>
            <div class="c-12 btn-row vs">
                <button type="button" class="btn danger icon" data-remove-activity><span class="material-symbols-outlined">delete</span></button>
            </div>
        </div>
    </template>
      <!-- Bibliotecas necessárias para o gráfico de Gantt e para a lógica da página -->
      <script type="text/javascript" src="https://www.gstatic.com/charts/loader.js"></script>
      <script src="./script.js"></script>
  </body>

</html><|MERGE_RESOLUTION|>--- conflicted
+++ resolved
@@ -49,7 +49,6 @@
             <!-- Bloco principal com informações estruturais exigidas pelo SAP -->
             <fieldset>
                 <legend>Informações SAP</legend>
-<<<<<<< HEAD
 
                 <div class="form-section">
                     <h3 class="section-title">Identificação do Projeto</h3>
@@ -261,201 +260,9 @@
                             <input id="kpiExpected" name="kpiExpected" type="number" min="0" step="0.01"
                                 inputmode="decimal" required />
                         </div>
-=======
-                <div class="grid">
-                    <div class="col-6">
-                        <label for="projectName">Nome do Projeto</label>
-                        <input id="projectName" name="projectName" type="text" required
-                            placeholder="Ex.: Modernização da Linha de Laminação" />
-                    </div>
-
-                    <div class="col-2">
-                        <label for="approvalYear">Ano de Aprovação</label>
-                        <input id="approvalYear" name="approvalYear" type="number" min="1900" required />
-                    </div>
-
-                    <div class="col-2">
-                        <label for="projectBudget">Orçamento do Projeto em R$</label>
-                        <input id="projectBudget" name="projectBudget" type="number" min="0" step="0.01"
-                            inputmode="decimal" required placeholder="500.000,00" />
-                        <div id="capexFlag" class="muted"></div>
-                    </div>
-
-                    <div class="col-2">
-                        <label for="investmentLevel">Nível de Investimento</label>
-                        <input id="investmentLevel" name="investmentLevel" type="text" required />
-                    </div>
-
-                    <div class="col-3">
-                        <label for="fundingSource">Origem da Verba</label>
-                        <input id="fundingSource" name="fundingSource" type="text" required />
-                    </div>
-
-                    <div class="col-3">
-                        <label for="projectUser">Project User</label>
-                        <input id="projectUser" name="projectUser" type="text" required />
-                    </div>
-
-                    <div class="col-3">
-                        <label for="projectLeader">Coordenador do Projeto</label>
-                        <input id="projectLeader" name="projectLeader" type="text" required />
-                    </div>
-
-                    <div class="col-3">
-                        <label for="company">Empresa</label>
-                        <input id="company" name="company" type="text" required />
-                    </div>
-
-                    <div class="col-3">
-                        <label for="center">Centro</label>
-                        <input id="center" name="center" type="text" required />
-                    </div>
-
-                    <div class="col-3">
-                        <label for="unit">Unidade</label>
-                        <select id="unit" name="unit" required>
-                            <option value="">Selecione…</option>
-                            <option>Andrade</option>
-                            <option>Barra Mansa</option>
-                            <option>CEO</option>
-                            <option>CFTV</option>
-                            <option>Dir Logísitca e Planejamento</option>
-                            <option>ECA</option>
-                            <option>Suprimentos</option>
-                            <option>Guilman Amorim</option>
-                            <option>Juiz de Fora</option>
-                            <option>Metálicos</option>
-                            <option>Monlevade</option>
-                            <option>Piracicaba</option>
-                            <option>Resende</option>
-                            <option>Rio das Pedras</option>
-                            <option>Serra Azul</option>
-                            <option>Sitrel</option>
-                            <option>TI Corporativo</option>
-                            <option>TI Shared Services</option>
-                            <option>Trefilaria Juiz de Fora</option>
-                            <option>Trefilaria Resende</option>
-                            <option>Trefilaria Sabará</option>
-                            <option>Trefilaria São Paulo</option>
-                            <option>VP Comercial</option>
-                        </select>
-                    </div>
-
-                    <div class="col-3">
-                        <label for="projectLocation">Local de Implantação</label>
-                        <select id="projectLocation" name="projectLocation" required>
-                            <option value="">Selecione…</option>
-                            <option>Aciaria</option>
-                            <option>Alto Forno</option>
-                            <option>Cilindro e Discos Laminação</option>
-                            <option>Engenharia e Utilidades</option>
-                            <option>Guilman Amorim</option>
-                            <option>Geral</option>
-                            <option>Gerência Técnica | Qualidade</option>
-                            <option>Suprimentos Monlevade</option>
-                            <option>Laminação</option>
-                            <option>Logística | Estocagem | Expedição</option>
-                            <option>Melhorias Ambientais</option>
-                            <option>Melhorias Seguranças</option>
-                            <option>Redução</option>
-                            <option>Recursos Humanos</option>
-                            <option>Sinterização</option>
-                            <option>Tecnologia da Informação</option>
-                        </select>
-                    </div>
-
-                    <div class="col-3">
-                        <label for="depreciationCostCenter">C Custo Depreciação</label>
-                        <input id="depreciationCostCenter" name="depreciationCostCenter" type="text" required />
-                    </div>
-
-                    <div class="col-3">
-                        <label for="category">Categoria</label>
-                        <input id="category" name="category" type="text" required />
-                    </div>
-
-                    <div class="col-3">
-                        <label for="investmentType">Tipo de Investimento</label>
-                        <select id="investmentType" name="investmentType" required>
-                            <option value="">Selecione…</option>
-                            <option>Estratégico</option>
-                            <option>Normativo</option>
-                            <option>Reline</option>
-                        </select>
-                    </div>
-
-                    <div class="col-3">
-                        <label for="assetType">Tipo de Ativo</label>
-                        <input id="assetType" name="assetType" type="text" required />
-                    </div>
-
-                    <div class="col-3">
-                        <label for="projectFunction">Função do Projeto</label>
-                        <input id="projectFunction" name="projectFunction" type="text" required />
-                    </div>
-
-                    <div class="col-3">
-                        <label for="startDate">Data de Início</label>
-                        <input id="startDate" name="startDate" type="date" required />
->>>>>>> 2a4a4846
-                    </div>
-
-<<<<<<< HEAD
+
             <div id="milestoneSection" style="display:none;">
                 <fieldset>
-
-=======
-                    <div class="col-3">
-                        <label for="endDate">Data de Término</label>
-                        <input id="endDate" name="endDate" type="date" required />
-                    </div>
-
-                    <div class="col-6">
-                        <label for="projectSummary">Sumário do Projeto</label>
-                        <textarea id="projectSummary" name="projectSummary" required
-                            placeholder="Descreva resumidamente o objetivo do projeto..."></textarea>
-                    </div>
-
-                    <div class="col-6">
-                        <label for="projectComment">Comentário</label>
-                        <textarea id="projectComment" name="projectComment" required
-                            placeholder="Detalhe as principais características e premissas..."></textarea>
-                    </div>
-
-                    <div class="col-3">
-                        <label for="kpiType">Tipo de KPI</label>
-                        <input id="kpiType" name="kpiType" type="text" required />
-                    </div>
-
-                    <div class="col-3">
-                        <label for="kpiName">Nome do KPI</label>
-                        <input id="kpiName" name="kpiName" type="text" required />
-                    </div>
-
-                    <div class="col-6">
-                        <label for="kpiDescription">Descrição do KPI</label>
-                        <textarea id="kpiDescription" name="kpiDescription" required
-                            placeholder="Explique como o KPI será impactado pelo projeto..."></textarea>
-                    </div>
-
-                    <div class="col-3">
-                        <label for="kpiCurrent">KPI Atual</label>
-                        <input id="kpiCurrent" name="kpiCurrent" type="number" min="0" step="0.01" inputmode="decimal" required />
-                    </div>
-
-                    <div class="col-3">
-                        <label for="kpiExpected">KPI Esperado</label>
-                        <input id="kpiExpected" name="kpiExpected" type="number" min="0" step="0.01" inputmode="decimal" required />
-                    </div>
-                </div>
-            </fieldset>
-<!--------------------------------------------------------------------------->
-<!--Aparece depois do valor de R4500.000-->
-
-            <div id="milestoneSection" style="display:none;">
-                <fieldset>
-
->>>>>>> 2a4a4846
                     <legend>KEY PROJECTS</legend>
                     <p class="muted">
                         Projetos com orçamento acima de R$ 500.000,00 devem detalhar marcos e atividades
@@ -550,19 +357,11 @@
                     <label>Fornecedor da Atividade</label>
                     <input type="text" class="act-supplier" required placeholder="Informe o fornecedor responsável" />
                 </div>
-<<<<<<< HEAD
             </div>
             <div>
                 <label>Descrição da Atividade</label>
                 <textarea class="act-overview" required placeholder="Descreva os objetivos e entregáveis desta atividade."></textarea>
             </div>
-=======
-            </div>
-            <div>
-                <label>Descrição da Atividade</label>
-                <textarea class="act-overview" required placeholder="Descreva os objetivos e entregáveis desta atividade."></textarea>
-            </div>
->>>>>>> 2a4a4846
             <div data-year-fields></div>
             <div class="c-12 btn-row vs">
                 <button type="button" class="btn danger icon" data-remove-activity><span class="material-symbols-outlined">delete</span></button>
