<!DOCTYPE html>
<html lang="pt-BR">
<head>
  <meta charset="utf-8">
  <meta name="viewport" content="width=device-width, initial-scale=1">
  <title>CAPEX Projects</title>
  <link rel="stylesheet" href="https://fonts.googleapis.com/css2?family=Material+Symbols+Outlined:opsz,wght,FILL,GRAD@24,400,0,0">
  <link rel="stylesheet" href="style.css">
</head>
<body>
  <!-- =============================================================== -->
  <!-- Cabeçalho principal com logo e acesso rápido para novo projeto -->
  <!-- =============================================================== -->
  <header class="main-header">
    <div class="logo" aria-label="Logo CAPEX"></div>
    <button id="newProjectBtn" type="button" class="btn primary">Novo Projeto</button>
  </header>

  <!-- =============================================================== -->
  <!-- Aplicação: sidebar com lista e painel de detalhes do projeto -->
  <!-- =============================================================== -->
  <div id="app" class="app-layout">
    <aside id="projectSidebar" class="sidebar">
      <div class="sidebar-header">
        <h2>Projetos</h2>
        <input id="projectSearch" type="search" placeholder="Pesquisar por nome" autocomplete="off">
      </div>
      <div id="projectList" class="project-list" role="list"></div>
    </aside>

    <section id="projectDetails" class="details" aria-live="polite">
      <div class="empty-state">
        <h2>Selecione um projeto</h2>
        <p>Escolha um item na lista ao lado para visualizar as informações ou iniciar uma edição.</p>
      </div>
    </section>
  </div>

  <!-- =============================================================== -->
  <!-- Formulário de criação/edição de projetos CAPEX -->
  <!-- =============================================================== -->
  <div id="formOverlay" class="overlay hidden" role="dialog" aria-modal="true" aria-labelledby="formTitle">
    <form id="projectForm" class="project-form" novalidate>
      <div class="form-header">
        <h2 id="formTitle">Novo Projeto</h2>
        <div class="form-header-actions">
          <button type="button" id="closeFormBtn" class="btn ghost">Fechar</button>
        </div>
      </div>

      <input type="hidden" id="statusField" value="Rascunho">

      <div id="formStatus" class="feedback" aria-live="polite"></div>
      <div id="formErrors" class="feedback error" aria-live="assertive"></div>

      <!-- ============================== -->
      <!-- 1. Sobre o Projeto             -->
      <!-- ============================== -->
      <fieldset class="form-section">
        <legend>1. Sobre o Projeto</legend>
        <div class="field-group">
          <label for="projectName">Nome do Projeto</label>
          <input id="projectName" name="projectName" type="text" required maxlength="255" placeholder="Título do projeto">
        </div>
        <div class="field-group">
          <label for="projectBudget">Orçamento do Projeto em R$</label>
          <input id="projectBudget" name="projectBudget" type="number" min="0" step="0.01" required>
          <small id="budgetHint" class="hint"></small>
        </div>
        <div class="field-grid">
          <div class="field-group">
            <label for="approvalYear">Ano de Aprovação</label>
            <input id="approvalYear" name="approvalYear" type="number" min="1900" max="9999" required>
          </div>
          <div class="field-group">
            <label for="investmentLevel">Nível de Investimento</label>
            <select id="investmentLevel" name="investmentLevel" required>
              <option value="">Selecione o nível de investimento</option>
              <option value="N1">N1 ≥ $150m Board of Directors</option>
              <option value="N2">N2 ≥ $10m X < $150m IAC/Executive Office</option>
              <option value="N3">N3 ≥ $2m X < $10m Pre-IAC</option>
              <option value="N4">N4 < $2m Local Segment</option>
            </select>
          </div>
          <div class="field-group">
<<<<<<< HEAD
            <label for="projectFunction">Função do Projeto</label>
            <input id="projectFunction" name="projectFunction" type="text" required maxlength="160" placeholder="Digite a função do projeto">
          </div>
        </div>
      </fieldset>

      <!-- ============================== -->
      <!-- 2. Planejamento Temporal       -->
      <!-- ============================== -->
      <fieldset class="form-section">
        <legend>2. Planejamento Temporal</legend>
        <div class="field-grid three-cols">
          <div class="field-group">
            <label for="approvalYear">Ano de Aprovação</label>
            <input id="approvalYear" name="approvalYear" type="number" min="1900" max="9999" required>
          </div>
          <div class="field-group">
=======
>>>>>>> 5edddde8
            <label for="startDate">Data de Início</label>
            <input id="startDate" name="startDate" type="date" required>
          </div>
          <div class="field-group">
            <label for="endDate">Data de Término</label>
            <input id="endDate" name="endDate" type="date" required>
          </div>
        </div>
      </fieldset>

      <!-- ============================== -->
      <!-- 2. Origem e Função             -->
      <!-- ============================== -->
      <fieldset class="form-section">
        <legend>2. Origem e Função</legend>
        <div class="field-grid">
          <div class="field-group">
<<<<<<< HEAD
            <label for="projectBudget">Orçamento do Projeto em R$</label>
            <input id="projectBudget" name="projectBudget" type="number" min="0" step="0.01" required placeholder="Digite o orçamento total em R$">
            <small id="budgetHint" class="hint"></small>
          </div>
          <div class="field-group">
            <label for="investmentLevel">Nível de Investimento</label>
            <select id="investmentLevel" name="investmentLevel" required>
              <option value="">Selecione o nível de investimento</option>
              <option value="N1">N1 ≥ $150m Board of Directors</option>
              <option value="N2">N2 ≥ $10m X < $150m IAC/Executive Office</option>
              <option value="N3">N3 ≥ $2m X < $10m Pre-IAC</option>
              <option value="N4">N4 < $2m Local Segment</option>
            </select>
          </div>
          <div class="field-group">
=======
>>>>>>> 5edddde8
            <label for="fundingSource">Origem da Verba</label>
            <input id="fundingSource" name="fundingSource" type="text" required maxlength="120" placeholder="Digite a origem da verba">
          </div>
          <div class="field-group">
            <label for="projectFunction">Função do Projeto</label>
            <input id="projectFunction" name="projectFunction" type="text" required maxlength="160">
          </div>
        </div>
      </fieldset>

      <!-- ============================== -->
      <!-- 3. Informação Operacional      -->
      <!-- ============================== -->
      <fieldset class="form-section">
        <legend>3. Informação Operacional</legend>
        <div class="field-grid">
          <div class="field-group">
            <label for="company">Empresa</label>
            <select id="company" name="company" required>
              <option value="">Selecione a empresa</option>
              <option>BMJF</option>
              <option>BF00</option>
              <option>ACBF</option>
            </select>
          </div>
          <div class="field-group">
            <label for="center">Centro</label>
            <select id="center" name="center" required>
              <option value="">Selecione o centro</option>
              <option>Opção 1</option>
              <option>Opção 2</option>
              <option>Opção 3</option>
            </select>
          </div>
          <div class="field-group">
            <label for="unit">Unidade</label>
            <select id="unit" name="unit" required>
              <option value="">Selecione a unidade</option>
              <option>Opção 1</option>
              <option>Opção 2</option>
              <option>Opção 3</option>
            </select>
          </div>
          <div class="field-group">
            <label for="location">Local de Implantação</label>
            <select id="location" name="location" required>
              <option value="">Selecione a localização</option>
              <option>Opção 1</option>
              <option>Opção 2</option>
              <option>Opção 3</option>
            </select>
          </div>
          <div class="field-group">
            <label for="depreciationCostCenter">C Custo Depreciação</label>
            <select id="depreciationCostCenter" name="depreciationCostCenter" required>
              <option value="">Selecione o C. Custo Depreciação</option>
              <option>Opção 1</option>
              <option>Opção 2</option>
              <option>Opção 3</option>
            </select>
          </div>
          <div class="field-group">
            <label for="category">Categoria</label>
            <select id="category" name="category" required>
              <option value="">Selecione uma categoria</option>
              <option value="I1">Cat 1 - Segurança</option>
              <option value="I2">Cat 2 - Crescimento</option>
              <option value="I3">Cat 3 - Modificações</option>
              <option value="I4">Cat 4 - Manutenção</option>
              <option value="I5">Cat 5 - Renovações</option>
              <option value="I6">Cat 6 - Meio Ambiente</option>
              <option value="I7">Cat 7 - Informatização</option>
              <option value="I8">Cat 8 - Pesquisa e Desenvolvimento</option>
              <option value="I9">Cat 9 - SPA e Requisitos Legais Crescimento</option>
              <option value="J1">Cat 10 - SPA e Req. Legais Manut. e Meio Ambiente</option>
              <option value="J2">Cat 11 - Cilindros de Laminadores</option>
              <option value="J3">Cat 12 - Energia</option>
            </select>
          </div>
          <div class="field-group">
            <label for="investmentType">Tipo de Investimento</label>
            <select id="investmentType" name="investmentType" required>
              <option value="">Selecione um tipo de investimento</option>
              <option>CILINDROS E DISCOS</option>
              <option>ESTRATÉGICOS</option>
              <option>NORMATIVO</option>
              <option>RELINES(GRANDES REFORMAS)</option>
            </select>
          </div>
          <div class="field-group">
            <label for="assetType">Tipo de Ativo</label>
            <select id="assetType" name="assetType" required>
              <option value="">Selecione o tipo de ativo</option>
              <option value="01">EDIFICAÇÕES/BENFEITORIAS EM IMÓVEIS PRÓPRIOS</option>
              <option value="02">EDIFICAÇÕES/BENFEITORIAS EM IMÓVEIS TERCEIROS</option>
              <option value="03">MÁQUINAS/EQUIPAMENTOS/INSTALAÇÃO</option>
              <option value="06">VEÍCULOS</option>
              <option value="99">INFORMATICA (HARDWARE/SOFTWARE)</option>
            </select>
          </div>
          <div class="field-group">
            <label for="projectUser">Controller</label>
            <input id="projectUser" name="projectUser" type="text" required maxlength="160" placeholder="Informe o Ponto Focal">
          </div>
          <div class="field-group">
            <label for="projectLeader">Coordenador do Projeto</label>
            <input id="projectLeader" name="projectLeader" type="text" required maxlength="160" placeholder="Informe o Responsável">
          </div>
        </div>
      </fieldset>

      <!-- ============================== -->
      <!-- 4. Detalhamento Complementar   -->
      <!-- ============================== -->
      <fieldset class="form-section">
        <legend>4. Detalhamento Complementar</legend>
        <div class="field-group">
          <label for="businessNeed">Necessidade do Negócio</label>
          <textarea id="businessNeed" name="businessNeed" rows="4" required></textarea>
        </div>
        <div class="field-group">
          <label for="proposedSolution">Solução da Proposta</label>
          <textarea id="proposedSolution" name="proposedSolution" rows="4"></textarea>
        </div>
      </fieldset>

      <!-- ============================== -->
      <!-- 5. Elemento PEP (até 1MM)      -->
      <!-- ============================== -->
      <fieldset id="simplePepSection" class="form-section hidden">
        <legend>5. Elemento PEP</legend>
        <p class="hint">Disponível apenas quando o orçamento é inferior a R$ 1.000.000,00.</p>
        <div id="simplePepList" class="dynamic-list"></div>
        <button type="button" id="addSimplePepBtn" class="btn ghost">Adicionar PEP</button>
      </fieldset>

      <!-- ============================== -->
      <!-- 6. Indicadores de Desempenho   -->
      <!-- ============================== -->
      <fieldset class="form-section">
        <legend>6. Indicadores de Desempenho</legend>
        <div class="field-grid">
          <div class="field-group">
            <label for="kpiType">Tipo de KPI</label>
            <select id="kpiType" name="kpiType">
              <option value="">Selecione o tipo de KPI</option>
              <option>Produtividade</option>
              <option>Saúde e Segurança</option>
            </select>
          </div>
          <div class="field-group">
            <label for="kpiName">Nome do KPI</label>
            <input id="kpiName" name="kpiName" type="text" maxlength="160" placeholder="Digite o nome do KPI">
          </div>
          <div class="field-group">
            <label for="kpiCurrent">KPI Atual</label>
            <input id="kpiCurrent" name="kpiCurrent" type="text" maxlength="160" placeholder="Digite o KPI atual">
          </div>
          <div class="field-group">
            <label for="kpiExpected">KPI Esperado</label>
            <input id="kpiExpected" name="kpiExpected" type="text" maxlength="160" placeholder="Digite o KPI esperado">
          </div>
        </div>
        <div class="field-group">
          <label for="kpiDescription">Descrição do KPI</label>
          <textarea id="kpiDescription" name="kpiDescription" rows="3"></textarea>
        </div>
      </fieldset>

      <!-- ============================== -->
      <!-- 7. Key Projects (a partir 1MM) -->
      <!-- ============================== -->
      <fieldset id="keyProjectSection" class="form-section hidden">
        <legend>7. KEY Projects</legend>
        <p class="hint">Disponível quando o orçamento é igual ou superior a R$ 1.000.000,00.</p>
        <div id="milestoneList" class="dynamic-list"></div>
        <button type="button" id="addMilestoneBtn" class="btn ghost">Adicionar Marco</button>
        <div id="ganttContainer" class="gantt-container hidden" aria-live="polite">
          <h3 id="ganttChartTitle">Cronograma do Projeto</h3>
          <div id="ganttChart" class="gantt-chart" role="img" aria-label="Gráfico de Gantt do projeto"></div>
        </div>
      </fieldset>

      <div class="form-actions">
        <button type="button" id="saveProjectBtn" class="btn primary">Salvar</button>
        <button type="button" id="sendApprovalBtn" class="btn accent">Enviar para Aprovação</button>
      </div>
    </form>
  </div>

  <div
    id="summaryOverlay"
    class="overlay overlay-summary hidden"
    role="dialog"
    aria-modal="true"
    aria-labelledby="summaryTitle"
    tabindex="-1"
  >
    <div class="summary-panel">
      <header class="summary-header">
        <h2 id="summaryTitle">Resumo do Projeto</h2>
        <p class="summary-subtitle">Revise as informações antes de confirmar o envio.</p>
      </header>

      <div class="summary-body">
        <div id="summarySections" class="summary-sections"></div>
        <div id="summaryGanttSection" class="summary-gantt hidden">
          <h3>Cronograma do Projeto</h3>
          <div id="summaryGanttChart" class="gantt-chart"></div>
        </div>
      </div>

      <footer class="summary-actions">
        <button type="button" id="summaryEditBtn" class="btn ghost">Voltar e Editar</button>
        <button type="button" id="summaryConfirmBtn" class="btn primary">Confirmar Envio</button>
      </footer>
    </div>
  </div>

  <!-- =============================================================== -->
  <!-- Templates para listas dinâmicas (PEPs, marcos e atividades)    -->
  <!-- =============================================================== -->
  <template id="simplePepTemplate">
    <div class="pep-row" data-pep-id="">
      <div class="field-grid three-cols">
        <div class="field-group">
          <label>Elemento PEP</label>
          <select class="pep-title" required>
            <option value="">Selecione o elemento PEP</option>
            <option>Opção 1</option>
            <option>Opção 2</option>
            <option>Opção 3</option>
          </select>
        </div>
        <div class="field-group">
          <label>Valor do PEP (R$)</label>
          <input type="number" class="pep-amount" min="0" step="0.01" required>
        </div>
        <div class="field-group">
          <label>Ano do PEP</label>
          <input type="number" class="pep-year" min="1900" max="9999" required>
        </div>
      </div>
      <button type="button" class="btn danger remove-row" aria-label="Remover PEP">
        <span class="material-symbols-outlined" aria-hidden="true">delete</span>
      </button>
    </div>
  </template>

  <template id="milestoneTemplate">
    <div class="milestone" data-milestone-id="">
      <div class="milestone-header">
        <div class="field-group full-width">
          <label>Nome do Marco</label>
          <input type="text" class="milestone-title" maxlength="160" required>
        </div>
        <button type="button" class="icon-btn remove-milestone" aria-label="Remover marco">
          <span class="material-symbols-outlined" aria-hidden="true">delete</span>
        </button>
      </div>
      <div class="activity-list"></div>
      <button type="button" class="btn ghost add-activity">Adicionar Atividade</button>
    </div>
  </template>

  <template id="activityTemplate">
    <div class="activity" data-activity-id="" data-pep-id="">
      <div class="activity-header">
        <h4>Atividade</h4>
      </div>
      <div class="field-grid activity-primary-grid">
        <div class="field-group">
          <label>Título da Atividade</label>
          <input type="text" class="activity-title" maxlength="160" required>
        </div>
        <div class="field-group">
          <label>Valor da Atividade (R$)</label>
          <input type="number" class="activity-pep-amount" min="0" step="0.01" required>
        </div>
        <div class="field-group">
          <label>Início da Atividade</label>
          <input type="date" class="activity-start" required>
        </div>
        <div class="field-group">
          <label>Término da Atividade</label>
          <input type="date" class="activity-end" required>
        </div>
      </div>
      <div class="field-group full-width">
        <label>Elemento PEP</label>
        <select class="activity-pep-title" required>
          <option value="">Selecione o elemento PEP</option>
          <option>Opção 1</option>
          <option>Opção 2</option>
          <option>Opção 3</option>
        </select>
      </div>
      <input type="hidden" class="activity-pep-year">
      <div class="field-group full-width">
        <label>Fornecedor</label>
        <input type="text" class="activity-supplier" maxlength="160">
      </div>
      <div class="field-group full-width">
        <label>Descrição Geral da Atividade</label>
        <textarea class="activity-description" rows="5"></textarea>
      </div>
      <button type="button" class="icon-btn remove-activity" aria-label="Remover atividade">
        <span class="material-symbols-outlined" aria-hidden="true">delete</span>
      </button>
    </div>
  </template>

  <script src="https://www.gstatic.com/charts/loader.js"></script>
  <script src="script.js" type="module"></script>
</body>
</html><|MERGE_RESOLUTION|>--- conflicted
+++ resolved
@@ -83,26 +83,6 @@
             </select>
           </div>
           <div class="field-group">
-<<<<<<< HEAD
-            <label for="projectFunction">Função do Projeto</label>
-            <input id="projectFunction" name="projectFunction" type="text" required maxlength="160" placeholder="Digite a função do projeto">
-          </div>
-        </div>
-      </fieldset>
-
-      <!-- ============================== -->
-      <!-- 2. Planejamento Temporal       -->
-      <!-- ============================== -->
-      <fieldset class="form-section">
-        <legend>2. Planejamento Temporal</legend>
-        <div class="field-grid three-cols">
-          <div class="field-group">
-            <label for="approvalYear">Ano de Aprovação</label>
-            <input id="approvalYear" name="approvalYear" type="number" min="1900" max="9999" required>
-          </div>
-          <div class="field-group">
-=======
->>>>>>> 5edddde8
             <label for="startDate">Data de Início</label>
             <input id="startDate" name="startDate" type="date" required>
           </div>
@@ -120,26 +100,7 @@
         <legend>2. Origem e Função</legend>
         <div class="field-grid">
           <div class="field-group">
-<<<<<<< HEAD
-            <label for="projectBudget">Orçamento do Projeto em R$</label>
-            <input id="projectBudget" name="projectBudget" type="number" min="0" step="0.01" required placeholder="Digite o orçamento total em R$">
-            <small id="budgetHint" class="hint"></small>
-          </div>
-          <div class="field-group">
-            <label for="investmentLevel">Nível de Investimento</label>
-            <select id="investmentLevel" name="investmentLevel" required>
-              <option value="">Selecione o nível de investimento</option>
-              <option value="N1">N1 ≥ $150m Board of Directors</option>
-              <option value="N2">N2 ≥ $10m X < $150m IAC/Executive Office</option>
-              <option value="N3">N3 ≥ $2m X < $10m Pre-IAC</option>
-              <option value="N4">N4 < $2m Local Segment</option>
-            </select>
-          </div>
-          <div class="field-group">
-=======
->>>>>>> 5edddde8
             <label for="fundingSource">Origem da Verba</label>
-            <input id="fundingSource" name="fundingSource" type="text" required maxlength="120" placeholder="Digite a origem da verba">
           </div>
           <div class="field-group">
             <label for="projectFunction">Função do Projeto</label>
