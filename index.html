--- conflicted
+++ resolved
@@ -66,11 +66,7 @@
                         </div>
 
                         <div class="col-2">
-<<<<<<< HEAD
                             <label for="projectBudget">Orçamento Projeto em R$</label>
-=======
-                            <label for="projectBudget">Orçamento do Projeto em R$</label>
->>>>>>> fd015b88
                             <input id="projectBudget" name="projectBudget" type="text" inputmode="decimal"
                                 pattern="^[0-9]{1,10}(?:[\.,][0-9]{0,2})?$" maxlength="10" required placeholder="500000,00"
                                 title="Informe até 10 dígitos, com separador decimal opcional" />
@@ -81,17 +77,10 @@
                             <label for="investmentLevel">Nível de Investimento</label>
                             <input id="investmentLevel" name="investmentLevel" type="text" maxlength="2" required />
                         </div>
-
-<<<<<<< HEAD
                         <div class="col-4">
-=======
-                        <div class="col-6">
->>>>>>> fd015b88
                             <label for="fundingSource">Origem da Verba</label>
                             <input id="fundingSource" name="fundingSource" type="text" maxlength="30" required />
                         </div>
-
-<<<<<<< HEAD
                         <div class="col-4">
                             <label for="projectLeader">Coordenador do Projeto</label>
                             <input id="projectLeader" name="projectLeader" type="text" maxlength="30" required />
@@ -130,190 +119,10 @@
                         <div class="col-3">
                             <label for="depreciationCostCenter">C Custo Depreciação</label>
                             <input id="depreciationCostCenter" name="depreciationCostCenter" type="text" required />
-=======
-                        <div class="col-3">
-                            <label for="projectUser">Project User</label>
-                            <input id="projectUser" name="projectUser" type="text" maxlength="30" required />
-                        </div>
-
-                        <div class="col-3">
-                            <label for="projectLeader">Coordenador do Projeto</label>
-                            <input id="projectLeader" name="projectLeader" type="text" maxlength="30" required />
->>>>>>> fd015b88
-                        </div>
-                    </div>
-                </div>
-
-                <div class="form-section">
-<<<<<<< HEAD
-                    <h3 class="section-title">Classificação do Investimento</h3>
-                    <div class="grid">
-                        <div class="col-3">
-                            <label for="category">Categoria</label>
-                            <input id="category" name="category" type="text" required />
-                        </div>
-
-                        <div class="col-3">
-                            <label for="investmentType">Tipo de Investimento</label>
-                            <select id="investmentType" name="investmentType" required>
-                                <option value="">Selecione…</option>
-                                <option>Estratégico</option>
-                                <option>Normativo</option>
-                                <option>Reline</option>
-=======
-                    <h3 class="section-title">Estrutura Organizacional</h3>
-                    <div class="grid">
-                        <div class="col-2">
-                            <label for="company">Empresa</label>
-                            <input id="company" name="company" type="text" maxlength="4" required />
-                        </div>
-
-                        <div class="col-2">
-                            <label for="center">Centro</label>
-                            <input id="center" name="center" type="text" maxlength="4" required />
-                        </div>
-
-                        <div class="col-2">
-                            <label for="unit">Unidade</label>
-                            <select id="unit" name="unit" required>
-                                <option value="">Selecione…</option>
-                                <option>Andrade</option>
-                                <option>Barra Mansa</option>
-                                <option>CEO</option>
-                                <option>CFTV</option>
-                                <option>Dir Logísitca e Planejamento</option>
-                                <option>ECA</option>
-                                <option>Suprimentos</option>
-                                <option>Guilman Amorim</option>
-                                <option>Juiz de Fora</option>
-                                <option>Metálicos</option>
-                                <option>Monlevade</option>
-                                <option>Piracicaba</option>
-                                <option>Resende</option>
-                                <option>Rio das Pedras</option>
-                                <option>Serra Azul</option>
-                                <option>Sitrel</option>
-                                <option>TI Corporativo</option>
-                                <option>TI Shared Services</option>
-                                <option>Trefilaria Juiz de Fora</option>
-                                <option>Trefilaria Resende</option>
-                                <option>Trefilaria Sabará</option>
-                                <option>Trefilaria São Paulo</option>
-                                <option>VP Comercial</option>
->>>>>>> fd015b88
-                            </select>
-                        </div>
-
-                        <div class="col-3">
-<<<<<<< HEAD
-                            <label for="assetType">Tipo de Ativo</label>
-                            <input id="assetType" name="assetType" type="text" required />
-                        </div>
-
-                        <div class="col-3">
-                            <label for="projectFunction">Função do Projeto</label>
-                            <input id="projectFunction" name="projectFunction" type="text" required />
-                        </div>
-                    </div>
-                </div>
-
-                <div class="form-section">
-                    <h3 class="section-title">Cronograma</h3>
-                    <div class="grid">
-                        <div class="col-3">
-                            <label for="startDate">Data de Início</label>
-                            <input id="startDate" name="startDate" type="date" required />
-                        </div>
-
-                        <div class="col-3">
-                            <label for="endDate">Data de Término</label>
-                            <input id="endDate" name="endDate" type="date" required />
-                        </div>
-                    </div>
-                </div>
-
-                <div class="form-section">
-                    <h3 class="section-title">Resumo do Projeto</h3>
-                    <div class="grid">
-                        <div class="col-6">
-                            <label for="projectSummary">Sumário do Projeto</label>
-                            <textarea id="projectSummary" name="projectSummary" required
-                                placeholder="Descreva a necessidade do negócio que motivou o projeto..."></textarea>
-                        </div>
-
-                        <div class="col-6">
-                            <label for="projectComment">Comentário</label>
-                            <textarea id="projectComment" name="projectComment" required
-                                placeholder="Explique a solução proposta para atender a necessidade..."></textarea>
-                        </div>
-                    </div>
-                </div>
-
-                <div class="form-section">
-                    <h3 class="section-title">Indicadores de Resultado</h3>
-                    <div class="grid">
-                        <div class="col-3">
-                            <label for="kpiType">Tipo de KPI</label>
-                            <input id="kpiType" name="kpiType" type="text" required />
-                        </div>
-
-                        <div class="col-3">
-                            <label for="kpiName">Nome do KPI</label>
-                            <input id="kpiName" name="kpiName" type="text" required />
-                        </div>
-
-                        <div class="col-6">
-                            <label for="kpiDescription">Descrição do KPI</label>
-                            <textarea id="kpiDescription" name="kpiDescription" required
-                                placeholder="Explique como o KPI será impactado pelo projeto..."></textarea>
-                        </div>
-
-                        <div class="col-3">
-                            <label for="kpiCurrent">KPI Atual</label>
-                            <input id="kpiCurrent" name="kpiCurrent" type="number" min="0" step="0.01"
-                                inputmode="decimal" required />
-                        </div>
-
-                        <div class="col-3">
-                            <label for="kpiExpected">KPI Esperado</label>
-                            <input id="kpiExpected" name="kpiExpected" type="number" min="0" step="0.01"
-                                inputmode="decimal" required />
-=======
-                            <label for="projectLocation">Local de Implantação</label>
-                            <select id="projectLocation" name="projectLocation" required>
-                                <option value="">Selecione…</option>
-                                <option>Aciaria</option>
-                                <option>Alto Forno</option>
-                                <option>Cilindro e Discos Laminação</option>
-                                <option>Engenharia e Utilidades</option>
-                                <option>Guilman Amorim</option>
-                                <option>Geral</option>
-                                <option>Gerência Técnica | Qualidade</option>
-                                <option>Suprimentos Monlevade</option>
-                                <option>Laminação</option>
-                                <option>Logística | Estocagem | Expedição</option>
-                                <option>Melhorias Ambientais</option>
-                                <option>Melhorias Seguranças</option>
-                                <option>Redução</option>
-                                <option>Recursos Humanos</option>
-                                <option>Sinterização</option>
-                                <option>Tecnologia da Informação</option>
-                            </select>
-                        </div>
-
-                        <div class="col-3">
-                            <label for="depreciationCostCenter">C Custo Depreciação</label>
-                            <input id="depreciationCostCenter" name="depreciationCostCenter" type="text" required />
->>>>>>> fd015b88
-                        </div>
-                    </div>
-                </div>
-
-<<<<<<< HEAD
-            <div id="milestoneSection" style="display:none;">
-                <fieldset>
-
-=======
+                        </div>
+                    </div>
+                </div>
+
                 <div class="form-section">
                     <h3 class="section-title">Classificação do Investimento</h3>
                     <div class="grid">
@@ -362,16 +171,16 @@
                 <div class="form-section">
                     <h3 class="section-title">Resumo do Projeto</h3>
                     <div class="grid">
-                        <div class="col-3">
+                        <div class="col-6">
                             <label for="projectSummary">Sumário do Projeto</label>
                             <textarea id="projectSummary" name="projectSummary" required
-                                placeholder="Descreva resumidamente o objetivo do projeto..."></textarea>
-                        </div>
-
-                        <div class="col-3">
+                                placeholder="Descreva a necessidade do negócio que motivou o projeto..."></textarea>
+                        </div>
+
+                        <div class="col-6">
                             <label for="projectComment">Comentário</label>
                             <textarea id="projectComment" name="projectComment" required
-                                placeholder="Detalhe as principais características e premissas..."></textarea>
+                                placeholder="Explique a solução proposta para atender a necessidade..."></textarea>
                         </div>
                     </div>
                 </div>
@@ -406,10 +215,11 @@
                             <input id="kpiExpected" name="kpiExpected" type="number" min="0" step="0.01"
                                 inputmode="decimal" required />
                         </div>
+                    </div>
+                </div>
 
             <div id="milestoneSection" style="display:none;">
                 <fieldset>
->>>>>>> fd015b88
                     <legend>KEY PROJECTS</legend>
                     <p class="muted">
                         Projetos com orçamento acima de R$ 500.000,00 devem detalhar marcos e atividades
