--- conflicted
+++ resolved
@@ -323,7 +323,6 @@
 
     <template id="activityTemplate">
         <div class="activity" data-activity>
-<<<<<<< HEAD
             <div class="activity-card activity-title">
                 <label>Título da Atividade</label>
                 <input type="text" class="act-title" required maxlength="160" placeholder="Ex.: Compra do laminador" />
@@ -334,12 +333,6 @@
                     <div class="activity-capex">
                         <div data-year-fields></div>
                     </div>
-=======
-            <div class="row">
-                <div class="c-6">
-                    <label>Título da Atividade</label>
-                    <input type="text" class="act-title" required maxlength="160" placeholder="Ex.: Compra do laminador" />
->>>>>>> 3135e2d9
                 </div>
                 <div class="activity-card activity-start">
                     <label>Início da Atividade</label>
@@ -350,16 +343,9 @@
                     <input type="date" class="act-end" required />
                 </div>
             </div>
-<<<<<<< HEAD
             <div class="activity-card activity-pep">
                 <label for="Elemento_PEP">Elemento PEP da Atividade</label>
                 <select id="Elemento_PEP" name="kpi" required>
-=======
-            <div class="row activity-financials">
-                <div class="c-6">
-                    <label for="Elemento_PEP">Elemento PEP da Atividade</label>
-                    <select id="Elemento_PEP" name="kpi" required>
->>>>>>> 3135e2d9
                     <option value="">Selecione…</option>
                     <option>DESP.ENGENHARIA / DETALHAMENTO PROJETO</option>
                     <option>AQUISIÇÃO DE EQUIPAMENTOS NACIONAIS</option>
@@ -378,34 +364,18 @@
                     <option>AQUISIÇÃO DE SOFTWARE</option>
                     <option>CONTINGÊNCIAS</option>
                 </select>
-<<<<<<< HEAD
             </div>
             <div class="activity-card activity-description">
                 <label>Descrição da Atividade</label>
                 <textarea class="act-overview" required maxlength="800" placeholder="Descreva os objetivos e entregáveis desta atividade."></textarea>
             </div>
             <div class="activity-card activity-supplier">
-=======
-                </div>
-                <div class="c-6 activity-capex">
-                    <div data-year-fields></div>
-                </div>
-            </div>
-            <div class="activity-description">
-                <label>Descrição da Atividade</label>
-                <textarea class="act-overview" required maxlength="800" placeholder="Descreva os objetivos e entregáveis desta atividade."></textarea>
-            </div>
-            <div class="activity-supplier">
->>>>>>> 3135e2d9
                 <label>Fornecedor da Atividade</label>
                 <input type="text" class="act-supplier" required maxlength="160" placeholder="Informe o fornecedor responsável" />
                 <p class="muted supplier-description">Descreva as informações acordadas com o fornecedor nos campos de descrição por ano.</p>
             </div>
-<<<<<<< HEAD
+
             <div class="activity-actions btn-row vs">
-=======
-            <div class="c-12 btn-row vs">
->>>>>>> 3135e2d9
                 <button type="button" class="btn danger icon" data-remove-activity><span class="material-symbols-outlined">delete</span></button>
             </div>
         </div>
