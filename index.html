<!--
    Documento principal da solução CAPEX Forms.
    Nesta etapa fiz uma rodada de comentários para descrever como o layout
    está organizado e quais decisões tomei anteriormente para atender os
    pedidos do usuário. A intenção é facilitar uma próxima revisão, já que
    o protótipo evoluiu bastante ao longo das últimas interações.
-->
<html lang="pt-BR">

<head>
    <!-- Metadados básicos e a folha de estilo que controla o visual da página -->
    <meta charset="utf-8" />
    <meta name="viewport" content="width=device-width, initial-scale=1" />
    <title>Formulário de Projeto - CAPEX</title>
    <link rel="stylesheet" href="style.css">
</head>

<body id="static-mirror">
    <!-- Cabeçalho com logotipo e botão de criação de novos projetos -->
    <header class="main-header">
        <div class="logo"></div>
        <button type="button" id="newProjectBtn" class="new-project-btn">Novo Projeto</button>
    </header>
    <!-- Wrapper que divide a tela entre a lista lateral e os detalhes do projeto -->
    <div id="app">
        <!-- Barra lateral dedicada à listagem rolável de projetos -->
        <aside id="projectSidebar">
            <div id="projectList"></div>
        </aside>
        <!-- Painel principal, usado para detalhes do projeto ou mensagem inicial -->
        <main id="projectDetails">
            <div class="project-details">
                <!-- Estado vazio padrão orientando o usuário a selecionar algo -->
                <div class="empty">
                    <p class="empty-title">Selecione um projeto</p>
                    <p>Clique em um projeto na lista ao lado para ver os detalhes</p>
                </div>
            </div>
        </main>
    </div>
    <!-- Formulário completo de cadastro/edição, mantido oculto no protótipo -->
    <form id="capexForm" novalidate style="display: none;">
            <button type="button" id="backBtn" class="btn" style="display:none;"><span class="material-symbols-outlined">arrow_back</span> Voltar</button>
            <h2>Novo Projeto de CAPEX</h2>
            <p class="hint">Preencha os dados do projeto. Se o <strong>CAPEX BUDGET</strong> for superior a <strong>R$ 1.000.000,00</strong>, você deverá adicionar <em>marcos</em> (milestones) e ao menos 2 atividade em cada marco.</p>
            <div id="status" class="status" role="status" aria-live="polite"></div>
            <div id="errors" class="error-box" style="display:none;" role="alert" aria-live="assertive"></div>

            <!-- Agrupamentos principais reorganizados em duas seções -->
            <fieldset class="form-section">
                <legend>Informações SAP</legend>
                <p class="section-intro">Preencha primeiro os dados cadastrais e descritivos exigidos pelo SAP.</p>
<<<<<<< HEAD

                <div class="sap-subsection">
                    <h3>O que</h3>
                    <div class="grid">
                        <div class="col-6">
                            <label for="projectName">Nome do Projeto</label>
                            <input id="projectName" name="projectName" type="text" required maxlength="160"
                                placeholder="Ex.: Modernização da Linha de Laminação" />
                        </div>

                        <div class="col-3">
                            <label for="category">Categoria</label>
                            <input id="category" name="category" type="text" required maxlength="120" />
                        </div>

                        <div class="col-3">
                            <label for="investmentType">Tipo de Investimento</label>
                            <select id="investmentType" name="investmentType" required>
                                <option value="">Selecione…</option>
                                <option>Estratégico</option>
                                <option>Normativo</option>
                                <option>Reline</option>
                            </select>
                        </div>

                        <div class="col-3">
                            <label for="assetType">Tipo de Ativo</label>
                            <input id="assetType" name="assetType" type="text" required maxlength="120" />
                        </div>

                        <div class="col-3">
                            <label for="projectFunction">Função do Projeto</label>
                            <input id="projectFunction" name="projectFunction" type="text" required maxlength="160" />
                        </div>
                    </div>
                </div>

                <div class="sap-subsection">
                    <h3>Quando</h3>
                    <div class="grid">
                        <div class="col-2">
                            <label for="approvalYear">Ano de Aprovação</label>
                            <input id="approvalYear" name="approvalYear" type="number" min="1900" required />
                        </div>

                        <div class="col-2">
                            <label for="startDate">Data de Início</label>
                            <input id="startDate" name="startDate" type="date" required />
                        </div>

                        <div class="col-2">
                            <label for="endDate">Data de Término</label>
                            <input id="endDate" name="endDate" type="date" required />
                        </div>
                    </div>
                </div>

                <div class="sap-subsection">
                    <h3>Quanto</h3>
                    <div class="grid">
                        <div class="col-3">
                            <label for="projectBudget">Orçamento do Projeto em R$</label>
                            <input id="projectBudget" name="projectBudget" type="number" min="0" step="0.01"
                                inputmode="decimal" required placeholder="500.000,00" />
                            <div id="capexFlag" class="muted capex-flag"></div>
                        </div>

                        <div class="col-3">
                            <label for="investmentLevel">Nível de Investimento</label>
                            <input id="investmentLevel" name="investmentLevel" type="text" required maxlength="120" />
                        </div>

                        <div class="col-3">
                            <label for="fundingSource">Origem da Verba</label>
                            <input id="fundingSource" name="fundingSource" type="text" required maxlength="120" />
                        </div>

                        <div class="col-3">
                            <label for="depreciationCostCenter">C Custo Depreciação</label>
                            <input id="depreciationCostCenter" name="depreciationCostCenter" type="text" required maxlength="60" />
                        </div>
                    </div>
                </div>

                <div class="sap-subsection">
                    <h3>Onde</h3>
                    <div class="grid">
                        <div class="col-3">
                            <label for="company">Empresa</label>
                            <input id="company" name="company" type="text" required maxlength="120" />
                        </div>

                        <div class="col-3">
                            <label for="center">Centro</label>
                            <input id="center" name="center" type="text" required maxlength="80" />
                        </div>

                        <div class="col-3">
                            <label for="unit">Unidade</label>
                            <select id="unit" name="unit" required>
                                <option value="">Selecione…</option>
                                <option>Andrade</option>
                                <option>Barra Mansa</option>
                                <option>CEO</option>
                                <option>CFTV</option>
                                <option>Dir Logísitca e Planejamento</option>
                                <option>ECA</option>
                                <option>Suprimentos</option>
                                <option>Guilman Amorim</option>
                                <option>Juiz de Fora</option>
                                <option>Metálicos</option>
                                <option>Monlevade</option>
                                <option>Piracicaba</option>
                                <option>Resende</option>
                                <option>Rio das Pedras</option>
                                <option>Serra Azul</option>
                                <option>Sitrel</option>
                                <option>TI Corporativo</option>
                                <option>TI Shared Services</option>
                                <option>Trefilaria Juiz de Fora</option>
                                <option>Trefilaria Resende</option>
                                <option>Trefilaria Sabará</option>
                                <option>Trefilaria São Paulo</option>
                                <option>VP Comercial</option>
                            </select>
                        </div>

                        <div class="col-3">
                            <label for="projectLocation">Local de Implantação</label>
                            <select id="projectLocation" name="projectLocation" required>
                                <option value="">Selecione…</option>
                                <option>Aciaria</option>
                                <option>Alto Forno</option>
                                <option>Cilindro e Discos Laminação</option>
                                <option>Engenharia e Utilidades</option>
                                <option>Guilman Amorim</option>
                                <option>Geral</option>
                                <option>Gerência Técnica | Qualidade</option>
                                <option>Suprimentos Monlevade</option>
                                <option>Laminação</option>
                                <option>Logística | Estocagem | Expedição</option>
                                <option>Melhorias Ambientais</option>
                                <option>Melhorias Seguranças</option>
                                <option>Redução</option>
                                <option>Recursos Humanos</option>
                                <option>Sinterização</option>
                                <option>Tecnologia da Informação</option>
                            </select>
                        </div>
                    </div>
                </div>

                <div class="sap-subsection">
                    <h3>Quem</h3>
                    <div class="grid">
                        <div class="col-3">
                            <label for="projectUser">Project User</label>
                            <input id="projectUser" name="projectUser" type="text" required maxlength="120" />
                        </div>

                        <div class="col-3">
                            <label for="projectLeader">Coordenador do Projeto</label>
                            <input id="projectLeader" name="projectLeader" type="text" required maxlength="120" />
                        </div>
=======
                <div class="grid">
                    <div class="col-6">
                        <label for="projectName">Nome do Projeto</label>
                        <input id="projectName" name="projectName" type="text" required maxlength="160"
                            placeholder="Ex.: Modernização da Linha de Laminação" />
                    </div>
                </div>

                <div class="grid">
                    <div class="col-2">
                        <label for="approvalYear">Ano de Aprovação</label>
                        <input id="approvalYear" name="approvalYear" type="number" min="1900" required />
                    </div>

                    <div class="col-2">
                        <label for="startDate">Data de Início</label>
                        <input id="startDate" name="startDate" type="date" required />
                    </div>

                    <div class="col-2">
                        <label for="endDate">Data de Término</label>
                        <input id="endDate" name="endDate" type="date" required />
                    </div>
                </div>
                <div class="grid">
                    <div class="col-3">
                        <label for="projectBudget">Orçamento do Projeto em R$</label>
                        <input id="projectBudget" name="projectBudget" type="number" min="0" step="0.01"
                            inputmode="decimal" required placeholder="500.000,00" />
                        <div id="capexFlag" class="muted capex-flag"></div>
                    </div>

                    <div class="col-3">
                        <label for="investmentLevel">Nível de Investimento</label>
                        <input id="investmentLevel" name="investmentLevel" type="text" required maxlength="120" />
                    </div>

                    <div class="col-3">
                        <label for="fundingSource">Origem da Verba</label>
                        <input id="fundingSource" name="fundingSource" type="text" required maxlength="120" />
                    </div>

                    <div class="col-3">
                        <label for="depreciationCostCenter">C Custo Depreciação</label>
                        <input id="depreciationCostCenter" name="depreciationCostCenter" type="text" required maxlength="60" />
                    </div>
                </div>
                <div class="grid">
                    <div class="col-3">
                        <label for="category">Categoria</label>
                        <input id="category" name="category" type="text" required maxlength="120" />
                    </div>

                    <div class="col-3">
                        <label for="investmentType">Tipo de Investimento</label>
                        <select id="investmentType" name="investmentType" required>
                            <option value="">Selecione…</option>
                            <option>Estratégico</option>
                            <option>Normativo</option>
                            <option>Reline</option>
                        </select>
                    </div>

                    <div class="col-3">
                        <label for="assetType">Tipo de Ativo</label>
                        <input id="assetType" name="assetType" type="text" required maxlength="120" />
                    </div>

                    <div class="col-3">
                        <label for="projectFunction">Função do Projeto</label>
                        <input id="projectFunction" name="projectFunction" type="text" required maxlength="160" />
                    </div>
                </div>
                <div class="grid">
                    <div class="col-3">
                        <label for="projectUser">Project User</label>
                        <input id="projectUser" name="projectUser" type="text" required maxlength="120" />
                    </div>

                    <div class="col-3">
                        <label for="projectLeader">Coordenador do Projeto</label>
                        <input id="projectLeader" name="projectLeader" type="text" required maxlength="120" />
                    </div>

                    <div class="col-3">
                        <label for="company">Empresa</label>
                        <input id="company" name="company" type="text" required maxlength="120" />
                    </div>

                    <div class="col-3">
                        <label for="center">Centro</label>
                        <input id="center" name="center" type="text" required maxlength="80" />
                    </div>
                </div>

                <div class="grid">
                    <div class="col-3">
                        <label for="unit">Unidade</label>
                        <select id="unit" name="unit" required>
                            <option value="">Selecione…</option>
                            <option>Andrade</option>
                            <option>Barra Mansa</option>
                            <option>CEO</option>
                            <option>CFTV</option>
                            <option>Dir Logísitca e Planejamento</option>
                            <option>ECA</option>
                            <option>Suprimentos</option>
                            <option>Guilman Amorim</option>
                            <option>Juiz de Fora</option>
                            <option>Metálicos</option>
                            <option>Monlevade</option>
                            <option>Piracicaba</option>
                            <option>Resende</option>
                            <option>Rio das Pedras</option>
                            <option>Serra Azul</option>
                            <option>Sitrel</option>
                            <option>TI Corporativo</option>
                            <option>TI Shared Services</option>
                            <option>Trefilaria Juiz de Fora</option>
                            <option>Trefilaria Resende</option>
                            <option>Trefilaria Sabará</option>
                            <option>Trefilaria São Paulo</option>
                            <option>VP Comercial</option>
                        </select>
                    </div>

                    <div class="col-3">
                        <label for="projectLocation">Local de Implantação</label>
                        <select id="projectLocation" name="projectLocation" required>
                            <option value="">Selecione…</option>
                            <option>Aciaria</option>
                            <option>Alto Forno</option>
                            <option>Cilindro e Discos Laminação</option>
                            <option>Engenharia e Utilidades</option>
                            <option>Guilman Amorim</option>
                            <option>Geral</option>
                            <option>Gerência Técnica | Qualidade</option>
                            <option>Suprimentos Monlevade</option>
                            <option>Laminação</option>
                            <option>Logística | Estocagem | Expedição</option>
                            <option>Melhorias Ambientais</option>
                            <option>Melhorias Seguranças</option>
                            <option>Redução</option>
                            <option>Recursos Humanos</option>
                            <option>Sinterização</option>
                            <option>Tecnologia da Informação</option>
                        </select>
                    </div>
                </div>

                <div class="divider"></div>

                <div class="grid">
                    <div class="col-6">
                        <label for="projectSummary">Sumário do Projeto</label>
                        <textarea id="projectSummary" name="projectSummary" required maxlength="1500"
                            placeholder="Descreva resumidamente o objetivo do projeto..."></textarea>
>>>>>>> 85640ba7
                    </div>
                </div>

<<<<<<< HEAD
                <div class="sap-subsection sap-subsection--description">
                    <h3>Descrição</h3>
                    <div class="grid">
                        <div class="col-6">
                            <label for="projectSummary">Sumário do Projeto</label>
                            <textarea id="projectSummary" name="projectSummary" required maxlength="1500"
                                placeholder="Descreva resumidamente o objetivo do projeto..."></textarea>
                        </div>

                        <div class="col-6">
                            <label for="projectComment">Comentário</label>
                            <textarea id="projectComment" name="projectComment" required maxlength="2000"
                                placeholder="Detalhe as principais características e premissas..."></textarea>
                        </div>
                    </div>
                </div>
            </fieldset>
=======
                    <div class="col-6">
                        <label for="projectComment">Comentário</label>
                        <textarea id="projectComment" name="projectComment" required maxlength="2000"
                            placeholder="Detalhe as principais características e premissas..."></textarea>
                    </div>
                </div>
            </fieldset>

>>>>>>> 85640ba7
            <fieldset class="form-section">
                <legend>Indicadores de Desempenho</legend>
                <p class="section-intro">Informe os indicadores que serão acompanhados e os valores esperados após o projeto.</p>
                <div class="grid">
                    <div class="col-3">
                        <label for="kpiType">Tipo de KPI</label>
                        <input id="kpiType" name="kpiType" type="text" required maxlength="120" />
                    </div>

                    <div class="col-3">
                        <label for="kpiName">Nome do KPI</label>
                        <input id="kpiName" name="kpiName" type="text" required maxlength="160" />
                    </div>

                    <div class="col-6">
                        <label for="kpiDescription">Descrição do KPI</label>
                        <textarea id="kpiDescription" name="kpiDescription" required maxlength="1500"
                            placeholder="Explique como o KPI será impactado pelo projeto..."></textarea>
                    </div>

                    <div class="col-3">
                        <label for="kpiCurrent">KPI Atual</label>
                        <input id="kpiCurrent" name="kpiCurrent" type="number" min="0" step="0.01" inputmode="decimal" required />
                    </div>

                    <div class="col-3">
                        <label for="kpiExpected">KPI Esperado</label>
                        <input id="kpiExpected" name="kpiExpected" type="number" min="0" step="0.01" inputmode="decimal" required />
                    </div>
                </div>
            </fieldset>
<!--------------------------------------------------------------------------->
<!--Aparece depois do valor de R4500.000-->

            <div id="milestoneSection" style="display:none;">
                <fieldset class="form-section milestones-section">

                    <legend>KEY PROJECTS</legend>
                    <p class="muted">
                        Projetos com orçamento acima de R$ 500.000,00 devem detalhar marcos e atividades
                        indicando valores, prazos, descrição e fornecedores. Utilize os botões abaixo para
                        organizar cada etapa do projeto.
                    </p>
                    <!-- Controles para criar marcos e informar o usuário sobre as regras -->
                    <div class="btn-row vs">
                        <button class="btn" type="button" id="addMilestoneBtn">+ Adicionar marco</button>
                        <!-- <span id="milestoneReq" class="badge" title="Obrigatório quando CAPEX &gt; R$ 1,5 mi">requisito -->
                            <!-- condicionado ao CAPEX</span> -->
                    </div>
                    <div id="milestones"></div>
                    <div class="muted">Cada marco deve possuir pelo menos <strong>2 atividade</strong> com todos os campos
                        válidos e preenchidos.</div>
                </fieldset>

                <div class="divider"></div>
            </div>

            <!-- Botões finais que controlam o envio ou limpeza do formulário -->
            <div class="btn-row right">
                <button type="reset" class="btn ghost"><span class="material-symbols-outlined">cleaning_services</span> Limpar</button>
                <button type="button" id="saveDraftBtn" class="btn secondary"><span class="material-symbols-outlined">save_as</span> Salvar rascunho</button>
                <button type="submit" class="btn primary"><span class="material-symbols-outlined">send</span> Enviar formulário</button>
            </div>
        </form>

        <!-- Espaço reservado para visualizar cronogramas quando implementado -->
        <h3 id="ganttCharTitle" style="display: none;">Programação do Projeto</h3>
        <div id="ganttChart"></div>

    <!-- Templates -->
    <!-- Estruturas reutilizáveis para marcos e atividades, clonadas dinamicamente via JS -->
    <template id="milestoneTemplate">
        <div class="milestone" data-milestone>
            <div class="milestone-header">
                <div class="milestone-title" style="min-width:260px;">
                    <label>Nome do Marco</label>
                    <input type="text" class="milestone-name" required maxlength="160" />
                </div>
                <div class="btn-row">
                    <button type="button" class="btn" data-add-activity>+ Adicionar atividade</button>
                    <button type="button" class="btn danger" data-remove-milestone>Remover marco</button>
                </div>
            </div>
            <div class="activities" data-activities></div>
        </div>
    </template>

    <template id="activityTemplate">
        <div class="activity" data-activity>
            <div class="row">
                <div class="c-6">
                    <label>Título da Atividade</label>
                    <input type="text" class="act-title" required maxlength="160" placeholder="Ex.: Compra do laminador" />
                </div>
                <div class="c-3">
                    <label>Início da Atividade</label>
                    <input type="date" class="act-start" required />
                </div>
                <div class="c-3">
                    <label>Término da Atividade</label>
                    <input type="date" class="act-end" required />
                </div>
            </div>
            <div class="row activity-financials">
                <div class="c-6">
                    <label for="Elemento_PEP">Elemento PEP da Atividade</label>
                    <select id="Elemento_PEP" name="kpi" required>
                    <option value="">Selecione…</option>
                    <option>DESP.ENGENHARIA / DETALHAMENTO PROJETO</option>
                    <option>AQUISIÇÃO DE EQUIPAMENTOS NACIONAIS</option>
                    <option>AQUISIÇÃO DE EQUIPAMENTOS IMPORTADOS</option>
                    <option>AQUISIÇÃO DE VEÍCULOS</option>
                    <option>DESPESAS COM OBRAS CIVIS</option>
                    <option>DESP.MONTAGEM EQUIPTOS/ESTRUTURAS/OUTRAS</option>
                    <option>AQ.DE COMPONENTES/MAT.INSTAL./FERRAMENTA</option>
                    <option>DESPESAS COM MEIO AMBIENTE</option>
                    <option>DESPESAS COM SEGURANÇA</option>
                    <option>DESPESAS COM SEGUROS</option>
                    <option>DESP.CONSULTORIA INTERNA (AMS)-TEC.INFOR</option>
                    <option>DESP.CONSULTORIA EXTERNA - TEC.INFOR</option>
                    <option>AQUISIÇÃO DE HARDWARE (NOTEBOOKS, ETC)</option>
                    <option>DESP.GERENCIAMENTO E COORDENAÇÃO</option>
                    <option>AQUISIÇÃO DE SOFTWARE</option>
                    <option>CONTINGÊNCIAS</option>
                </select>
                </div>
<<<<<<< HEAD
                <div class="c-6 activity-capex">
                    <div data-year-fields></div>
=======
                <div class="c-6">
                    <label>Fornecedor da Atividade</label>
                    <input type="text" class="act-supplier" required maxlength="160" placeholder="Informe o fornecedor responsável" />
>>>>>>> 85640ba7
                </div>
            </div>
            <div class="activity-description">
                <label>Descrição da Atividade</label>
                <textarea class="act-overview" required maxlength="800" placeholder="Descreva os objetivos e entregáveis desta atividade."></textarea>
<<<<<<< HEAD
            </div>
            <div class="activity-supplier">
                <label>Fornecedor da Atividade</label>
                <input type="text" class="act-supplier" required maxlength="160" placeholder="Informe o fornecedor responsável" />
                <p class="muted supplier-description">Descreva as informações acordadas com o fornecedor nos campos de descrição por ano.</p>
=======
>>>>>>> 85640ba7
            </div>
            <div class="c-12 btn-row vs">
                <button type="button" class="btn danger icon" data-remove-activity><span class="material-symbols-outlined">delete</span></button>
            </div>
        </div>
    </template>
      <!-- Bibliotecas necessárias para o gráfico de Gantt e para a lógica da página -->
      <script type="text/javascript" src="https://www.gstatic.com/charts/loader.js"></script>
      <script src="./script.js"></script>
  </body>

</html><|MERGE_RESOLUTION|>--- conflicted
+++ resolved
@@ -50,8 +50,6 @@
             <fieldset class="form-section">
                 <legend>Informações SAP</legend>
                 <p class="section-intro">Preencha primeiro os dados cadastrais e descritivos exigidos pelo SAP.</p>
-<<<<<<< HEAD
-
                 <div class="sap-subsection">
                     <h3>O que</h3>
                     <div class="grid">
@@ -215,169 +213,8 @@
                             <label for="projectLeader">Coordenador do Projeto</label>
                             <input id="projectLeader" name="projectLeader" type="text" required maxlength="120" />
                         </div>
-=======
-                <div class="grid">
-                    <div class="col-6">
-                        <label for="projectName">Nome do Projeto</label>
-                        <input id="projectName" name="projectName" type="text" required maxlength="160"
-                            placeholder="Ex.: Modernização da Linha de Laminação" />
-                    </div>
-                </div>
-
-                <div class="grid">
-                    <div class="col-2">
-                        <label for="approvalYear">Ano de Aprovação</label>
-                        <input id="approvalYear" name="approvalYear" type="number" min="1900" required />
-                    </div>
-
-                    <div class="col-2">
-                        <label for="startDate">Data de Início</label>
-                        <input id="startDate" name="startDate" type="date" required />
-                    </div>
-
-                    <div class="col-2">
-                        <label for="endDate">Data de Término</label>
-                        <input id="endDate" name="endDate" type="date" required />
-                    </div>
-                </div>
-                <div class="grid">
-                    <div class="col-3">
-                        <label for="projectBudget">Orçamento do Projeto em R$</label>
-                        <input id="projectBudget" name="projectBudget" type="number" min="0" step="0.01"
-                            inputmode="decimal" required placeholder="500.000,00" />
-                        <div id="capexFlag" class="muted capex-flag"></div>
-                    </div>
-
-                    <div class="col-3">
-                        <label for="investmentLevel">Nível de Investimento</label>
-                        <input id="investmentLevel" name="investmentLevel" type="text" required maxlength="120" />
-                    </div>
-
-                    <div class="col-3">
-                        <label for="fundingSource">Origem da Verba</label>
-                        <input id="fundingSource" name="fundingSource" type="text" required maxlength="120" />
-                    </div>
-
-                    <div class="col-3">
-                        <label for="depreciationCostCenter">C Custo Depreciação</label>
-                        <input id="depreciationCostCenter" name="depreciationCostCenter" type="text" required maxlength="60" />
-                    </div>
-                </div>
-                <div class="grid">
-                    <div class="col-3">
-                        <label for="category">Categoria</label>
-                        <input id="category" name="category" type="text" required maxlength="120" />
-                    </div>
-
-                    <div class="col-3">
-                        <label for="investmentType">Tipo de Investimento</label>
-                        <select id="investmentType" name="investmentType" required>
-                            <option value="">Selecione…</option>
-                            <option>Estratégico</option>
-                            <option>Normativo</option>
-                            <option>Reline</option>
-                        </select>
-                    </div>
-
-                    <div class="col-3">
-                        <label for="assetType">Tipo de Ativo</label>
-                        <input id="assetType" name="assetType" type="text" required maxlength="120" />
-                    </div>
-
-                    <div class="col-3">
-                        <label for="projectFunction">Função do Projeto</label>
-                        <input id="projectFunction" name="projectFunction" type="text" required maxlength="160" />
-                    </div>
-                </div>
-                <div class="grid">
-                    <div class="col-3">
-                        <label for="projectUser">Project User</label>
-                        <input id="projectUser" name="projectUser" type="text" required maxlength="120" />
-                    </div>
-
-                    <div class="col-3">
-                        <label for="projectLeader">Coordenador do Projeto</label>
-                        <input id="projectLeader" name="projectLeader" type="text" required maxlength="120" />
-                    </div>
-
-                    <div class="col-3">
-                        <label for="company">Empresa</label>
-                        <input id="company" name="company" type="text" required maxlength="120" />
-                    </div>
-
-                    <div class="col-3">
-                        <label for="center">Centro</label>
-                        <input id="center" name="center" type="text" required maxlength="80" />
-                    </div>
-                </div>
-
-                <div class="grid">
-                    <div class="col-3">
-                        <label for="unit">Unidade</label>
-                        <select id="unit" name="unit" required>
-                            <option value="">Selecione…</option>
-                            <option>Andrade</option>
-                            <option>Barra Mansa</option>
-                            <option>CEO</option>
-                            <option>CFTV</option>
-                            <option>Dir Logísitca e Planejamento</option>
-                            <option>ECA</option>
-                            <option>Suprimentos</option>
-                            <option>Guilman Amorim</option>
-                            <option>Juiz de Fora</option>
-                            <option>Metálicos</option>
-                            <option>Monlevade</option>
-                            <option>Piracicaba</option>
-                            <option>Resende</option>
-                            <option>Rio das Pedras</option>
-                            <option>Serra Azul</option>
-                            <option>Sitrel</option>
-                            <option>TI Corporativo</option>
-                            <option>TI Shared Services</option>
-                            <option>Trefilaria Juiz de Fora</option>
-                            <option>Trefilaria Resende</option>
-                            <option>Trefilaria Sabará</option>
-                            <option>Trefilaria São Paulo</option>
-                            <option>VP Comercial</option>
-                        </select>
-                    </div>
-
-                    <div class="col-3">
-                        <label for="projectLocation">Local de Implantação</label>
-                        <select id="projectLocation" name="projectLocation" required>
-                            <option value="">Selecione…</option>
-                            <option>Aciaria</option>
-                            <option>Alto Forno</option>
-                            <option>Cilindro e Discos Laminação</option>
-                            <option>Engenharia e Utilidades</option>
-                            <option>Guilman Amorim</option>
-                            <option>Geral</option>
-                            <option>Gerência Técnica | Qualidade</option>
-                            <option>Suprimentos Monlevade</option>
-                            <option>Laminação</option>
-                            <option>Logística | Estocagem | Expedição</option>
-                            <option>Melhorias Ambientais</option>
-                            <option>Melhorias Seguranças</option>
-                            <option>Redução</option>
-                            <option>Recursos Humanos</option>
-                            <option>Sinterização</option>
-                            <option>Tecnologia da Informação</option>
-                        </select>
-                    </div>
-                </div>
-
-                <div class="divider"></div>
-
-                <div class="grid">
-                    <div class="col-6">
-                        <label for="projectSummary">Sumário do Projeto</label>
-                        <textarea id="projectSummary" name="projectSummary" required maxlength="1500"
-                            placeholder="Descreva resumidamente o objetivo do projeto..."></textarea>
->>>>>>> 85640ba7
-                    </div>
-                </div>
-
-<<<<<<< HEAD
+                    </div>
+                </div>
                 <div class="sap-subsection sap-subsection--description">
                     <h3>Descrição</h3>
                     <div class="grid">
@@ -395,16 +232,6 @@
                     </div>
                 </div>
             </fieldset>
-=======
-                    <div class="col-6">
-                        <label for="projectComment">Comentário</label>
-                        <textarea id="projectComment" name="projectComment" required maxlength="2000"
-                            placeholder="Detalhe as principais características e premissas..."></textarea>
-                    </div>
-                </div>
-            </fieldset>
-
->>>>>>> 85640ba7
             <fieldset class="form-section">
                 <legend>Indicadores de Desempenho</legend>
                 <p class="section-intro">Informe os indicadores que serão acompanhados e os valores esperados após o projeto.</p>
@@ -531,27 +358,18 @@
                     <option>CONTINGÊNCIAS</option>
                 </select>
                 </div>
-<<<<<<< HEAD
                 <div class="c-6 activity-capex">
                     <div data-year-fields></div>
-=======
-                <div class="c-6">
-                    <label>Fornecedor da Atividade</label>
-                    <input type="text" class="act-supplier" required maxlength="160" placeholder="Informe o fornecedor responsável" />
->>>>>>> 85640ba7
                 </div>
             </div>
             <div class="activity-description">
                 <label>Descrição da Atividade</label>
                 <textarea class="act-overview" required maxlength="800" placeholder="Descreva os objetivos e entregáveis desta atividade."></textarea>
-<<<<<<< HEAD
             </div>
             <div class="activity-supplier">
                 <label>Fornecedor da Atividade</label>
                 <input type="text" class="act-supplier" required maxlength="160" placeholder="Informe o fornecedor responsável" />
                 <p class="muted supplier-description">Descreva as informações acordadas com o fornecedor nos campos de descrição por ano.</p>
-=======
->>>>>>> 85640ba7
             </div>
             <div class="c-12 btn-row vs">
                 <button type="button" class="btn danger icon" data-remove-activity><span class="material-symbols-outlined">delete</span></button>
