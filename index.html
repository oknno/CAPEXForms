--- conflicted
+++ resolved
@@ -237,13 +237,6 @@
           <h3 id="ganttChartTitle">Cronograma do Projeto</h3>
           <div id="ganttChart" class="gantt-chart" role="img" aria-label="Gráfico de Gantt do projeto"></div>
         </div>
-<<<<<<< HEAD
-=======
-        <div id="ganttContainer" class="gantt-container hidden" aria-live="polite">
-          <h3 id="ganttChartTitle">Cronograma do Projeto</h3>
-          <div id="ganttChart" class="gantt-chart" role="img" aria-label="Gráfico de Gantt do projeto"></div>
-        </div>
->>>>>>> e05383f8
       </fieldset>
 
       <div class="form-actions">
@@ -258,11 +251,7 @@
   <!-- =============================================================== -->
   <template id="simplePepTemplate">
     <div class="pep-row" data-pep-id="">
-<<<<<<< HEAD
-      <div class="field-grid">
-=======
       <div class="field-grid three-cols">
->>>>>>> e05383f8
         <div class="field-group">
           <label>Elemento PEP</label>
           <input type="text" class="pep-title" maxlength="120" required>
