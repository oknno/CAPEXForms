--- conflicted
+++ resolved
@@ -328,12 +328,6 @@
                     <label>Título da Atividade</label>
                     <input type="text" class="act-title" required maxlength="160" placeholder="Ex.: Compra do laminador" />
                 </div>
-<<<<<<< HEAD
-=======
-                <div class="activity-field activity-field-years">
-                    <div class="activity-year-list" data-year-fields></div>
-                </div>
->>>>>>> be3f524c
                 <div class="activity-field activity-field-start">
                     <label>Início da Atividade</label>
                     <input type="date" class="act-start" required />
@@ -367,21 +361,6 @@
                 <div class="activity-field activity-field-supplier">
                     <label>Fornecedor da Atividade</label>
                     <input type="text" class="act-supplier" required maxlength="160" placeholder="Informe o fornecedor responsável" />
-<<<<<<< HEAD
-                </div>
-                <div class="activity-field activity-field-supplier-notes">
-                    <label>Descrição do Fornecedor</label>
-                    <textarea class="act-supplier-notes" maxlength="400" placeholder="Detalhe contatos, responsabilidades ou condições acordadas."></textarea>
-                </div>
-                <div class="activity-field activity-field-overview">
-                    <label>Descrição da Atividade</label>
-                    <textarea class="act-overview" required maxlength="600" placeholder="Descreva objetivos, entregáveis e premissas da atividade."></textarea>
-                </div>
-                <div class="activity-field activity-field-years">
-                    <label class="activity-year-title">Descrição PEP da Atividade</label>
-                    <div class="activity-year-list" data-year-fields></div>
-=======
->>>>>>> be3f524c
                 </div>
             </div>
             <div class="activity-footer btn-row vs">
