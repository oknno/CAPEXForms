<!DOCTYPE html>
<html lang="pt-BR">
<head>
  <meta charset="utf-8">
  <meta name="viewport" content="width=device-width, initial-scale=1">
  <title>CAPEX Projects</title>
  <link rel="stylesheet" href="https://fonts.googleapis.com/css2?family=Material+Symbols+Outlined:opsz,wght,FILL,GRAD@24,400,0,0">
  <link rel="stylesheet" href="style.css">
</head>
<body>
  <!-- =============================================================== -->
  <!-- Cabeçalho principal com logo e acesso rápido para novo projeto -->
  <!-- =============================================================== -->
  <header class="main-header">
    <div class="logo" aria-label="Logo CAPEX"></div>
    <button id="newProjectBtn" type="button" class="btn primary">Novo Projeto</button>
  </header>

  <!-- =============================================================== -->
  <!-- Aplicação: sidebar com lista e painel de detalhes do projeto -->
  <!-- =============================================================== -->
  <div id="app" class="app-layout">
    <aside id="projectSidebar" class="sidebar">
      <div class="sidebar-header">
        <h2>Projetos</h2>
        <input id="projectSearch" type="search" placeholder="Pesquisar por nome" autocomplete="off">
      </div>
      <div id="projectList" class="project-list" role="list"></div>
    </aside>

    <section id="projectDetails" class="details" aria-live="polite">
      <div class="empty-state">
        <h2>Selecione um projeto</h2>
        <p>Escolha um item na lista ao lado para visualizar as informações ou iniciar uma edição.</p>
      </div>
    </section>
  </div>

  <!-- =============================================================== -->
  <!-- Formulário de criação/edição de projetos CAPEX -->
  <!-- =============================================================== -->
  <div id="formOverlay" class="overlay hidden" role="dialog" aria-modal="true" aria-labelledby="formTitle">
    <form id="projectForm" class="project-form" novalidate>
      <div class="form-header">
        <h2 id="formTitle">Novo Projeto</h2>
        <div class="form-header-actions">
          <button type="button" id="closeFormBtn" class="btn ghost">Fechar</button>
        </div>
      </div>

      <input type="hidden" id="statusField" value="Rascunho">

      <div id="formStatus" class="feedback" aria-live="polite"></div>
      <div id="formErrors" class="feedback error" aria-live="assertive"></div>

      <!-- ============================== -->
      <!-- 1. Informações SAP             -->
      <!-- ============================== -->
      <fieldset class="form-section">
        <legend>1. Informações SAP</legend>
        <div class="field-group">
          <label for="projectName">Nome do Projeto</label>
          <input id="projectName" name="projectName" type="text" required maxlength="255" placeholder="Título do projeto">
        </div>
        <div class="field-grid">
          <div class="field-group">
            <label for="category">Categoria</label>
            <input id="category" name="category" type="text" required maxlength="120">
          </div>
          <div class="field-group">
            <label for="investmentType">Tipo de Investimento</label>
            <input id="investmentType" name="investmentType" type="text" required maxlength="120">
          </div>
          <div class="field-group">
            <label for="assetType">Tipo de Ativo</label>
            <input id="assetType" name="assetType" type="text" required maxlength="120">
          </div>
          <div class="field-group">
            <label for="projectFunction">Função do Projeto</label>
            <input id="projectFunction" name="projectFunction" type="text" required maxlength="160">
          </div>
        </div>
      </fieldset>

      <!-- ============================== -->
      <!-- 2. Planejamento Temporal       -->
      <!-- ============================== -->
      <fieldset class="form-section">
        <legend>2. Planejamento Temporal</legend>
        <div class="field-grid three-cols">
          <div class="field-group">
            <label for="approvalYear">Ano de Aprovação</label>
            <input id="approvalYear" name="approvalYear" type="number" min="1900" max="9999" required>
          </div>
          <div class="field-group">
            <label for="startDate">Data de Início</label>
            <input id="startDate" name="startDate" type="date" required>
          </div>
          <div class="field-group">
            <label for="endDate">Data de Término</label>
            <input id="endDate" name="endDate" type="date" required>
          </div>
        </div>
      </fieldset>

      <!-- ============================== -->
      <!-- 3. Orçamento e Recursos        -->
      <!-- ============================== -->
      <fieldset class="form-section">
        <legend>3. Orçamento e Recursos</legend>
        <div class="field-grid">
          <div class="field-group">
            <label for="projectBudget">Orçamento do Projeto em R$</label>
            <input id="projectBudget" name="projectBudget" type="number" min="0" step="0.01" required>
            <small id="budgetHint" class="hint"></small>
          </div>
          <div class="field-group">
            <label for="investmentLevel">Nível de Investimento</label>
            <input id="investmentLevel" name="investmentLevel" type="text" required maxlength="120">
          </div>
          <div class="field-group">
            <label for="fundingSource">Origem da Verba</label>
            <input id="fundingSource" name="fundingSource" type="text" required maxlength="120">
          </div>
          <div class="field-group">
            <label for="depreciationCostCenter">C Custo Depreciação</label>
            <input id="depreciationCostCenter" name="depreciationCostCenter" type="text" required maxlength="80">
          </div>
        </div>
      </fieldset>

      <!-- ============================== -->
      <!-- 4. Localização Operacional     -->
      <!-- ============================== -->
      <fieldset class="form-section">
        <legend>4. Localização Operacional</legend>
        <div class="field-grid">
          <div class="field-group">
            <label for="company">Empresa</label>
            <input id="company" name="company" type="text" required maxlength="120">
          </div>
          <div class="field-group">
            <label for="center">Centro</label>
            <input id="center" name="center" type="text" required maxlength="80">
          </div>
          <div class="field-group">
            <label for="unit">Unidade</label>
            <input id="unit" name="unit" type="text" required maxlength="80">
          </div>
          <div class="field-group">
            <label for="location">Local de Implantação</label>
            <input id="location" name="location" type="text" required maxlength="160">
          </div>
        </div>
      </fieldset>

      <!-- ============================== -->
      <!-- 5. Responsáveis                -->
      <!-- ============================== -->
      <fieldset class="form-section">
        <legend>5. Responsáveis</legend>
        <div class="field-grid">
          <div class="field-group">
            <label for="projectUser">Project User</label>
            <input id="projectUser" name="projectUser" type="text" required maxlength="160">
          </div>
          <div class="field-group">
            <label for="projectLeader">Coordenador do Projeto</label>
            <input id="projectLeader" name="projectLeader" type="text" required maxlength="160">
          </div>
        </div>
      </fieldset>

      <!-- ============================== -->
      <!-- 6. Detalhamento Complementar   -->
      <!-- ============================== -->
      <fieldset class="form-section">
        <legend>6. Detalhamento Complementar</legend>
        <div class="field-group">
          <label for="businessNeed">Sumário do Projeto</label>
          <textarea id="businessNeed" name="businessNeed" rows="4" required></textarea>
        </div>
        <div class="field-group">
          <label for="proposedSolution">Comentário</label>
          <textarea id="proposedSolution" name="proposedSolution" rows="4"></textarea>
        </div>
      </fieldset>

      <!-- ============================== -->
      <!-- 7. Elemento PEP (até 1MM)      -->
      <!-- ============================== -->
      <fieldset id="simplePepSection" class="form-section hidden">
        <legend>7. Elemento PEP</legend>
        <p class="hint">Disponível apenas quando o orçamento é inferior a R$ 1.000.000,00.</p>
        <div id="simplePepList" class="dynamic-list"></div>
        <button type="button" id="addSimplePepBtn" class="btn ghost">Adicionar PEP</button>
      </fieldset>

      <!-- ============================== -->
      <!-- 8. Indicadores de Desempenho   -->
      <!-- ============================== -->
      <fieldset class="form-section">
        <legend>8. Indicadores de Desempenho</legend>
        <div class="field-grid">
          <div class="field-group">
            <label for="kpiType">Tipo de KPI</label>
            <input id="kpiType" name="kpiType" type="text" maxlength="120">
          </div>
          <div class="field-group">
            <label for="kpiName">Nome do KPI</label>
            <input id="kpiName" name="kpiName" type="text" maxlength="160">
          </div>
          <div class="field-group">
            <label for="kpiCurrent">KPI Atual</label>
            <input id="kpiCurrent" name="kpiCurrent" type="number" step="0.01">
          </div>
          <div class="field-group">
            <label for="kpiExpected">KPI Esperado</label>
            <input id="kpiExpected" name="kpiExpected" type="number" step="0.01">
          </div>
        </div>
        <div class="field-group">
          <label for="kpiDescription">Descrição do KPI</label>
          <textarea id="kpiDescription" name="kpiDescription" rows="3"></textarea>
        </div>
      </fieldset>

      <!-- ============================== -->
      <!-- 9. Key Projects (a partir 1MM) -->
      <!-- ============================== -->
      <fieldset id="keyProjectSection" class="form-section hidden">
        <legend>9. KEY Projects</legend>
        <p class="hint">Disponível quando o orçamento é igual ou superior a R$ 1.000.000,00.</p>
        <div id="milestoneList" class="dynamic-list"></div>
        <button type="button" id="addMilestoneBtn" class="btn ghost">Adicionar Marco</button>
        <div id="ganttContainer" class="gantt-container hidden" aria-live="polite">
          <h3 id="ganttChartTitle">Cronograma do Projeto</h3>
          <div id="ganttChart" class="gantt-chart" role="img" aria-label="Gráfico de Gantt do projeto"></div>
        </div>
      </fieldset>

      <div class="form-actions">
        <button type="submit" id="saveProjectBtn" class="btn primary">Salvar</button>
        <button type="button" id="sendApprovalBtn" class="btn accent">Enviar para Aprovação</button>
      </div>
    </form>
  </div>

  <!-- =============================================================== -->
  <!-- Templates para listas dinâmicas (PEPs, marcos e atividades)    -->
  <!-- =============================================================== -->
  <template id="simplePepTemplate">
    <div class="pep-row" data-pep-id="">
<<<<<<< HEAD
      <div class="field-grid">
=======
      <div class="field-grid three-cols">
>>>>>>> 7bcf8d44
        <div class="field-group">
          <label>Elemento PEP</label>
          <input type="text" class="pep-title" maxlength="120" required>
        </div>
        <div class="field-group">
          <label>Valor do PEP (R$)</label>
          <input type="number" class="pep-amount" min="0" step="0.01" required>
        </div>
        <div class="field-group">
          <label>Ano do PEP</label>
          <input type="number" class="pep-year" min="1900" max="9999" required>
        </div>
      </div>
      <button type="button" class="btn danger remove-row" aria-label="Remover PEP">
        <span class="material-symbols-outlined" aria-hidden="true">delete</span>
      </button>
    </div>
  </template>

  <template id="milestoneTemplate">
    <div class="milestone" data-milestone-id="">
      <div class="milestone-header">
        <div class="field-group full-width">
          <label>Nome do Marco</label>
          <input type="text" class="milestone-title" maxlength="160" required>
        </div>
        <button type="button" class="icon-btn remove-milestone" aria-label="Remover marco">
          <span class="material-symbols-outlined" aria-hidden="true">delete</span>
        </button>
      </div>
      <div class="activity-list"></div>
      <button type="button" class="btn ghost add-activity">Adicionar Atividade</button>
    </div>
  </template>

  <template id="activityTemplate">
    <div class="activity" data-activity-id="" data-pep-id="">
      <div class="activity-header">
        <h4>Atividade</h4>
      </div>
      <div class="field-grid activity-primary-grid">
        <div class="field-group">
          <label>Título da Atividade</label>
          <input type="text" class="activity-title" maxlength="160" required>
        </div>
        <div class="field-group">
          <label>Valor da Atividade (R$)</label>
          <input type="number" class="activity-pep-amount" min="0" step="0.01" required>
        </div>
        <div class="field-group">
          <label>Início da Atividade</label>
          <input type="date" class="activity-start" required>
        </div>
        <div class="field-group">
          <label>Término da Atividade</label>
          <input type="date" class="activity-end" required>
        </div>
      </div>
      <div class="field-group full-width">
        <label>Elemento PEP</label>
        <input type="text" class="activity-pep-title" maxlength="120" required>
      </div>
      <input type="hidden" class="activity-pep-year">
      <div class="field-group full-width">
        <label>Fornecedor</label>
        <input type="text" class="activity-supplier" maxlength="160">
      </div>
      <div class="field-group full-width">
        <label>Descrição Geral da Atividade</label>
        <textarea class="activity-description" rows="5"></textarea>
      </div>
      <button type="button" class="icon-btn remove-activity" aria-label="Remover atividade">
        <span class="material-symbols-outlined" aria-hidden="true">delete</span>
      </button>
    </div>
  </template>

  <script src="https://www.gstatic.com/charts/loader.js"></script>
  <script src="script.js" type="module"></script>
</body>
</html><|MERGE_RESOLUTION|>--- conflicted
+++ resolved
@@ -251,11 +251,7 @@
   <!-- =============================================================== -->
   <template id="simplePepTemplate">
     <div class="pep-row" data-pep-id="">
-<<<<<<< HEAD
-      <div class="field-grid">
-=======
       <div class="field-grid three-cols">
->>>>>>> 7bcf8d44
         <div class="field-group">
           <label>Elemento PEP</label>
           <input type="text" class="pep-title" maxlength="120" required>
