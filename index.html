--- conflicted
+++ resolved
@@ -46,27 +46,10 @@
             <div id="status" class="status" role="status" aria-live="polite"></div>
             <div id="errors" class="error-box" style="display:none;" role="alert" aria-live="assertive"></div>
 
-<<<<<<< HEAD
             <!-- Agrupamentos principais reorganizados em duas seções -->
             <fieldset class="form-section">
                 <legend>Informações SAP</legend>
                 <p class="section-intro">Preencha primeiro os dados cadastrais e descritivos exigidos pelo SAP.</p>
-=======
-            <!-- Bloco principal com informações estruturais exigidas pelo SAP -->
-            <ol class="form-journey">
-                <li><span class="step-index">1</span>Resumo do Projeto</li>
-                <li><span class="step-index">2</span>Cronograma e Aprovação</li>
-                <li><span class="step-index">3</span>Orçamento e Enquadramento</li>
-                <li><span class="step-index">4</span>Classificação SAP</li>
-                <li><span class="step-index">5</span>Equipe e Localização</li>
-                <li><span class="step-index">6</span>Indicadores de Desempenho</li>
-            </ol>
-
-            <fieldset class="step-block">
-                <legend>1. Resumo do Projeto</legend>
-                <p class="step-intro">Comece descrevendo o que será entregue. Essas informações ajudam o comitê a entender o
-                    contexto antes de analisar números e prazos.</p>
->>>>>>> 2b13c721
                 <div class="grid">
                     <div class="col-6">
                         <label for="projectName">Nome do Projeto</label>
@@ -75,27 +58,6 @@
                     </div>
                 </div>
 
-<<<<<<< HEAD
-=======
-                    <div class="col-6">
-                        <label for="projectSummary">Sumário do Projeto</label>
-                        <textarea id="projectSummary" name="projectSummary" required maxlength="1500"
-                            placeholder="Descreva resumidamente o objetivo do projeto..."></textarea>
-                    </div>
-
-                    <div class="col-6">
-                        <label for="projectComment">Comentário</label>
-                        <textarea id="projectComment" name="projectComment" required maxlength="2000"
-                            placeholder="Detalhe as principais características e premissas..."></textarea>
-                    </div>
-                </div>
-            </fieldset>
-
-            <fieldset class="step-block">
-                <legend>2. Cronograma e Aprovação</legend>
-                <p class="step-intro">Informe o ano de aprovação e o período planejado de execução para alinhar o cronograma com as
-                    áreas de negócio e financeira.</p>
->>>>>>> 2b13c721
                 <div class="grid">
                     <div class="col-2">
                         <label for="approvalYear">Ano de Aprovação</label>
@@ -112,16 +74,6 @@
                         <input id="endDate" name="endDate" type="date" required />
                     </div>
                 </div>
-<<<<<<< HEAD
-
-=======
-            </fieldset>
-
-            <fieldset class="step-block">
-                <legend>3. Orçamento e Enquadramento</legend>
-                <p class="step-intro">Apresente os valores aprovados e como o investimento será financiado. Essas informações
-                    definem se marcos obrigatórios serão necessários.</p>
->>>>>>> 2b13c721
                 <div class="grid">
                     <div class="col-3">
                         <label for="projectBudget">Orçamento do Projeto em R$</label>
@@ -145,16 +97,6 @@
                         <input id="depreciationCostCenter" name="depreciationCostCenter" type="text" required maxlength="60" />
                     </div>
                 </div>
-<<<<<<< HEAD
-
-=======
-            </fieldset>
-
-            <fieldset class="step-block">
-                <legend>4. Classificação SAP</legend>
-                <p class="step-intro">Defina como o projeto será classificado nos sistemas SAP para facilitar o enquadramento contábil e
-                    fiscal.</p>
->>>>>>> 2b13c721
                 <div class="grid">
                     <div class="col-3">
                         <label for="category">Categoria</label>
@@ -181,16 +123,6 @@
                         <input id="projectFunction" name="projectFunction" type="text" required maxlength="160" />
                     </div>
                 </div>
-<<<<<<< HEAD
-
-=======
-            </fieldset>
-
-            <fieldset class="step-block">
-                <legend>5. Equipe e Localização</legend>
-                <p class="step-intro">Identifique os responsáveis e onde o investimento será executado para garantir alinhamento entre as
-                    áreas envolvidas.</p>
->>>>>>> 2b13c721
                 <div class="grid">
                     <div class="col-3">
                         <label for="projectUser">Project User</label>
@@ -267,7 +199,6 @@
                         </select>
                     </div>
                 </div>
-<<<<<<< HEAD
 
                 <div class="divider"></div>
 
@@ -289,13 +220,6 @@
             <fieldset class="form-section">
                 <legend>Indicadores de Desempenho</legend>
                 <p class="section-intro">Informe os indicadores que serão acompanhados e os valores esperados após o projeto.</p>
-=======
-            </fieldset>
-
-            <fieldset class="step-block">
-                <legend>6. Indicadores de Desempenho</legend>
-                <p class="step-intro">Finalize informando o KPI monitorado e os valores esperados após a implementação do projeto.</p>
->>>>>>> 2b13c721
                 <div class="grid">
                     <div class="col-3">
                         <label for="kpiType">Tipo de KPI</label>
