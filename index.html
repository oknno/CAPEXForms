--- conflicted
+++ resolved
@@ -323,23 +323,10 @@
 
     <template id="activityTemplate">
         <div class="activity" data-activity>
-<<<<<<< HEAD
             <div class="row">
                 <div class="c-6">
                     <label>Título da Atividade</label>
                     <input type="text" class="act-title" required maxlength="160" placeholder="Ex.: Compra do laminador" />
-=======
-            <div class="activity-card activity-title">
-                <label>Título da Atividade</label>
-                <input type="text" class="act-title" required maxlength="160" placeholder="Ex.: Compra do laminador" />
-            </div>
-            <div class="activity-grid">
-                <div class="activity-card activity-value">
-                    <label>Valor CAPEX da atividade (BRL)</label>
-                    <div class="activity-capex">
-                        <div data-year-fields></div>
-                    </div>
->>>>>>> 6c520c01
                 </div>
                 <div class="activity-card activity-start">
                     <label>Início da Atividade</label>
@@ -350,7 +337,6 @@
                     <input type="date" class="act-end" required />
                 </div>
             </div>
-<<<<<<< HEAD
             <p class="muted">Informe início e término para gerar os valores anuais da atividade.</p>
             <div data-year-fields></div>
             <div class="row">
@@ -386,46 +372,12 @@
                     <label>Descrição do Fornecedor</label>
                     <textarea class="act-supplier-notes" maxlength="800" placeholder="Descreva as informações acordadas com o fornecedor."></textarea>
                 </div>
-=======
-            <div class="activity-card activity-pep">
-                <label for="Elemento_PEP">Elemento PEP da Atividade</label>
-                <select id="Elemento_PEP" name="kpi" required>
-                    <option value="">Selecione…</option>
-                    <option>DESP.ENGENHARIA / DETALHAMENTO PROJETO</option>
-                    <option>AQUISIÇÃO DE EQUIPAMENTOS NACIONAIS</option>
-                    <option>AQUISIÇÃO DE EQUIPAMENTOS IMPORTADOS</option>
-                    <option>AQUISIÇÃO DE VEÍCULOS</option>
-                    <option>DESPESAS COM OBRAS CIVIS</option>
-                    <option>DESP.MONTAGEM EQUIPTOS/ESTRUTURAS/OUTRAS</option>
-                    <option>AQ.DE COMPONENTES/MAT.INSTAL./FERRAMENTA</option>
-                    <option>DESPESAS COM MEIO AMBIENTE</option>
-                    <option>DESPESAS COM SEGURANÇA</option>
-                    <option>DESPESAS COM SEGUROS</option>
-                    <option>DESP.CONSULTORIA INTERNA (AMS)-TEC.INFOR</option>
-                    <option>DESP.CONSULTORIA EXTERNA - TEC.INFOR</option>
-                    <option>AQUISIÇÃO DE HARDWARE (NOTEBOOKS, ETC)</option>
-                    <option>DESP.GERENCIAMENTO E COORDENAÇÃO</option>
-                    <option>AQUISIÇÃO DE SOFTWARE</option>
-                    <option>CONTINGÊNCIAS</option>
-                </select>
->>>>>>> 6c520c01
             </div>
             <div class="activity-card activity-description">
                 <label>Descrição da Atividade</label>
                 <textarea class="act-overview" required maxlength="800" placeholder="Descreva os objetivos e entregáveis desta atividade."></textarea>
-<<<<<<< HEAD
             </div>
             <div class="c-12 btn-row vs">
-=======
-            </div>
-            <div class="activity-card activity-supplier">
-                <label>Fornecedor da Atividade</label>
-                <input type="text" class="act-supplier" required maxlength="160" placeholder="Informe o fornecedor responsável" />
-                <p class="muted supplier-description">Descreva as informações acordadas com o fornecedor nos campos de descrição por ano.</p>
-            </div>
-
-            <div class="activity-actions btn-row vs">
->>>>>>> 6c520c01
                 <button type="button" class="btn danger icon" data-remove-activity><span class="material-symbols-outlined">delete</span></button>
             </div>
         </div>
