<!--
    Documento principal da solução CAPEX Forms.
    Nesta etapa fiz uma rodada de comentários para descrever como o layout
    está organizado e quais decisões tomei anteriormente para atender os
    pedidos do usuário. A intenção é facilitar uma próxima revisão, já que
    o protótipo evoluiu bastante ao longo das últimas interações.
-->
<html lang="pt-BR">

<head>
    <!-- Metadados básicos e a folha de estilo que controla o visual da página -->
    <meta charset="utf-8" />
    <meta name="viewport" content="width=device-width, initial-scale=1" />
    <title>Formulário de Projeto - CAPEX</title>
    <link rel="stylesheet" href="style.css">
</head>

<body id="static-mirror">
    <!-- Cabeçalho com logotipo e botão de criação de novos projetos -->
    <header class="main-header">
        <div class="logo"></div>
        <button type="button" id="newProjectBtn" class="new-project-btn">Novo Projeto</button>
    </header>
    <!-- Wrapper que divide a tela entre a lista lateral e os detalhes do projeto -->
    <div id="app">
        <!-- Barra lateral dedicada à listagem rolável de projetos -->
        <aside id="projectSidebar">
            <div id="projectList"></div>
        </aside>
        <!-- Painel principal, usado para detalhes do projeto ou mensagem inicial -->
        <main id="projectDetails">
            <div class="project-details">
                <!-- Estado vazio padrão orientando o usuário a selecionar algo -->
                <div class="empty">
                    <p class="empty-title">Selecione um projeto</p>
                    <p>Clique em um projeto na lista ao lado para ver os detalhes</p>
                </div>
            </div>
        </main>
    </div>
    <!-- Formulário completo de cadastro/edição, mantido oculto no protótipo -->
    <form id="capexForm" novalidate style="display: none;">
            <button type="button" id="backBtn" class="btn" style="display:none;"><span class="material-symbols-outlined">arrow_back</span> Voltar</button>
            <h2>Novo Projeto de CAPEX</h2>
            <p class="hint">Preencha os dados do projeto. Se o <strong>CAPEX BUDGET</strong> for superior a <strong>R$ 1.000.000,00</strong>, você deverá adicionar <em>marcos</em> (milestones) e ao menos 2 atividade em cada marco.</p>
            <div id="status" class="status" role="status" aria-live="polite"></div>
            <div id="errors" class="error-box" style="display:none;" role="alert" aria-live="assertive"></div>

            <!-- Agrupamentos principais reorganizados em duas seções -->
            <fieldset class="form-section">
                <legend>Informações SAP</legend>
                <p class="section-intro">Preencha primeiro os dados cadastrais e descritivos exigidos pelo SAP.</p>

                <div class="sap-subsection">
                    <h3>Identificação do Projeto</h3>
                    <div class="grid">
                        <div class="col-6">
                            <label for="projectName">Nome do Projeto</label>
                            <input id="projectName" name="projectName" type="text" required maxlength="160"
                                placeholder="Ex.: Modernização da Linha de Laminação" />
                        </div>

                        <div class="col-3">
                            <label for="category">Categoria</label>
                            <input id="category" name="category" type="text" required maxlength="120" />
                        </div>

                        <div class="col-3">
                            <label for="investmentType">Tipo de Investimento</label>
                            <select id="investmentType" name="investmentType" required>
                                <option value="">Selecione…</option>
                                <option>Estratégico</option>
                                <option>Normativo</option>
                                <option>Reline</option>
                            </select>
                        </div>

                        <div class="col-3">
                            <label for="assetType">Tipo de Ativo</label>
                            <input id="assetType" name="assetType" type="text" required maxlength="120" />
                        </div>

                        <div class="col-3">
                            <label for="projectFunction">Função do Projeto</label>
                            <input id="projectFunction" name="projectFunction" type="text" required maxlength="160" />
                        </div>
                    </div>
                </div>

                <div class="sap-subsection">
                    <h3>Planejamento Temporal</h3>
                    <div class="grid">
                        <div class="col-2">
                            <label for="approvalYear">Ano de Aprovação</label>
                            <input id="approvalYear" name="approvalYear" type="number" min="1900" required />
                        </div>

                        <div class="col-2">
                            <label for="startDate">Data de Início</label>
                            <input id="startDate" name="startDate" type="date" required />
                        </div>

                        <div class="col-2">
                            <label for="endDate">Data de Término</label>
                            <input id="endDate" name="endDate" type="date" required />
                        </div>
                    </div>
                </div>

                <div class="sap-subsection">
                    <h3>Orçamento e Recursos</h3>
                    <div class="grid">
                        <div class="col-3">
                            <label for="projectBudget">Orçamento do Projeto em R$</label>
                            <input id="projectBudget" name="projectBudget" type="number" min="0" step="0.01"
                                inputmode="decimal" required placeholder="500.000,00" />
                            <div id="capexFlag" class="muted capex-flag"></div>
                        </div>

                        <div class="col-3">
                            <label for="investmentLevel">Nível de Investimento</label>
                            <input id="investmentLevel" name="investmentLevel" type="text" required maxlength="120" />
                        </div>

                        <div class="col-3">
                            <label for="fundingSource">Origem da Verba</label>
                            <input id="fundingSource" name="fundingSource" type="text" required maxlength="120" />
                        </div>

                        <div class="col-3">
                            <label for="depreciationCostCenter">C Custo Depreciação</label>
                            <input id="depreciationCostCenter" name="depreciationCostCenter" type="text" required maxlength="60" />
                        </div>
                    </div>
                </div>

                <div class="sap-subsection">
                    <h3>Localização Operacional</h3>
                    <div class="grid">
                        <div class="col-3">
                            <label for="company">Empresa</label>
                            <input id="company" name="company" type="text" required maxlength="120" />
                        </div>

                        <div class="col-3">
                            <label for="center">Centro</label>
                            <input id="center" name="center" type="text" required maxlength="80" />
                        </div>

                        <div class="col-3">
                            <label for="unit">Unidade</label>
                            <select id="unit" name="unit" required>
                                <option value="">Selecione…</option>
                                <option>Andrade</option>
                                <option>Barra Mansa</option>
                                <option>CEO</option>
                                <option>CFTV</option>
                                <option>Dir Logísitca e Planejamento</option>
                                <option>ECA</option>
                                <option>Suprimentos</option>
                                <option>Guilman Amorim</option>
                                <option>Juiz de Fora</option>
                                <option>Metálicos</option>
                                <option>Monlevade</option>
                                <option>Piracicaba</option>
                                <option>Resende</option>
                                <option>Rio das Pedras</option>
                                <option>Serra Azul</option>
                                <option>Sitrel</option>
                                <option>TI Corporativo</option>
                                <option>TI Shared Services</option>
                                <option>Trefilaria Juiz de Fora</option>
                                <option>Trefilaria Resende</option>
                                <option>Trefilaria Sabará</option>
                                <option>Trefilaria São Paulo</option>
                                <option>VP Comercial</option>
                            </select>
                        </div>

                        <div class="col-3">
                            <label for="projectLocation">Local de Implantação</label>
                            <select id="projectLocation" name="projectLocation" required>
                                <option value="">Selecione…</option>
                                <option>Aciaria</option>
                                <option>Alto Forno</option>
                                <option>Cilindro e Discos Laminação</option>
                                <option>Engenharia e Utilidades</option>
                                <option>Guilman Amorim</option>
                                <option>Geral</option>
                                <option>Gerência Técnica | Qualidade</option>
                                <option>Suprimentos Monlevade</option>
                                <option>Laminação</option>
                                <option>Logística | Estocagem | Expedição</option>
                                <option>Melhorias Ambientais</option>
                                <option>Melhorias Seguranças</option>
                                <option>Redução</option>
                                <option>Recursos Humanos</option>
                                <option>Sinterização</option>
                                <option>Tecnologia da Informação</option>
                            </select>
                        </div>
                    </div>
                </div>

                <div class="sap-subsection">
                    <h3>Responsáveis</h3>
                    <div class="grid">
                        <div class="col-3">
                            <label for="projectUser">Project User</label>
                            <input id="projectUser" name="projectUser" type="text" required maxlength="120" />
                        </div>

                        <div class="col-3">
                            <label for="projectLeader">Coordenador do Projeto</label>
                            <input id="projectLeader" name="projectLeader" type="text" required maxlength="120" />
                        </div>
                    </div>
                </div>

                <div class="sap-subsection sap-subsection--description">
                    <h3>Detalhamento Complementar</h3>
                    <div class="grid">
                        <div class="col-6">
                            <label for="projectSummary">Sumário do Projeto</label>
                            <textarea id="projectSummary" name="projectSummary" required maxlength="1500"
                                placeholder="Descreva resumidamente o objetivo do projeto..."></textarea>
                        </div>

                        <div class="col-6">
                            <label for="projectComment">Comentário</label>
                            <textarea id="projectComment" name="projectComment" required maxlength="2000"
                                placeholder="Detalhe as principais características e premissas..."></textarea>
                        </div>
                    </div>
                </div>
            </fieldset>
            <fieldset class="form-section">
                <legend>Indicadores de Desempenho</legend>
                <p class="section-intro">Informe os indicadores que serão acompanhados e os valores esperados após o projeto.</p>
                <div class="grid">
                    <div class="col-3">
                        <label for="kpiType">Tipo de KPI</label>
                        <input id="kpiType" name="kpiType" type="text" required maxlength="120" />
                    </div>

                    <div class="col-3">
                        <label for="kpiName">Nome do KPI</label>
                        <input id="kpiName" name="kpiName" type="text" required maxlength="160" />
                    </div>

                    <div class="col-6">
                        <label for="kpiDescription">Descrição do KPI</label>
                        <textarea id="kpiDescription" name="kpiDescription" required maxlength="1500"
                            placeholder="Explique como o KPI será impactado pelo projeto..."></textarea>
                    </div>

                    <div class="col-3">
                        <label for="kpiCurrent">KPI Atual</label>
                        <input id="kpiCurrent" name="kpiCurrent" type="number" min="0" step="0.01" inputmode="decimal" required />
                    </div>

                    <div class="col-3">
                        <label for="kpiExpected">KPI Esperado</label>
                        <input id="kpiExpected" name="kpiExpected" type="number" min="0" step="0.01" inputmode="decimal" required />
                    </div>
                </div>
            </fieldset>
<!--------------------------------------------------------------------------->
<!--Aparece depois do valor de R4500.000-->

            <div id="milestoneSection" style="display:none;">
                <fieldset class="form-section milestones-section">

                    <legend>KEY PROJECTS</legend>
                    <p class="muted">
                        Projetos com orçamento acima de R$ 500.000,00 devem detalhar marcos e atividades
                        indicando valores, prazos, descrição e fornecedores. Utilize os botões abaixo para
                        organizar cada etapa do projeto.
                    </p>
                    <!-- Controles para criar marcos e informar o usuário sobre as regras -->
                    <div class="btn-row vs">
                        <button class="btn" type="button" id="addMilestoneBtn">+ Adicionar marco</button>
                        <!-- <span id="milestoneReq" class="badge" title="Obrigatório quando CAPEX &gt; R$ 1,5 mi">requisito -->
                            <!-- condicionado ao CAPEX</span> -->
                    </div>
                    <div id="milestones"></div>
                    <div class="muted">Cada marco deve possuir pelo menos <strong>2 atividade</strong> com todos os campos
                        válidos e preenchidos.</div>
                </fieldset>

                <div class="divider"></div>
            </div>

            <!-- Botões finais que controlam o envio ou limpeza do formulário -->
            <div class="btn-row right">
                <button type="reset" class="btn ghost"><span class="material-symbols-outlined">cleaning_services</span> Limpar</button>
                <button type="button" id="saveDraftBtn" class="btn secondary"><span class="material-symbols-outlined">save_as</span> Salvar rascunho</button>
                <button type="submit" class="btn primary"><span class="material-symbols-outlined">send</span> Enviar formulário</button>
            </div>
        </form>

        <!-- Espaço reservado para visualizar cronogramas quando implementado -->
        <h3 id="ganttCharTitle" style="display: none;">Programação do Projeto</h3>
        <div id="ganttChart"></div>

    <!-- Templates -->
    <!-- Estruturas reutilizáveis para marcos e atividades, clonadas dinamicamente via JS -->
    <template id="milestoneTemplate">
        <div class="milestone" data-milestone>
            <div class="milestone-header">
                <div class="milestone-title" style="min-width:260px;">
                    <label>Nome do Marco</label>
                    <input type="text" class="milestone-name" required maxlength="160" />
                </div>
                <div class="btn-row">
                    <button type="button" class="btn" data-add-activity>+ Adicionar atividade</button>
                    <button type="button" class="btn danger" data-remove-milestone>Remover marco</button>
                </div>
            </div>
            <div class="activities" data-activities></div>
        </div>
    </template>

    <template id="activityTemplate">
        <div class="activity" data-activity>
<<<<<<< HEAD
            <div class="activity-grid grid">
                <div class="activity-field activity-field-title col-6">
                    <label>Título da Atividade</label>
                    <input type="text" class="act-title" required maxlength="160" placeholder="Ex.: Compra do laminador" />
                </div>
                <div class="activity-field activity-field-years col-6">
                    <label class="activity-year-title">Valor CAPEX da Atividade</label>
                    <p class="activity-year-hint muted">Informe início e término para gerar os valores anuais da atividade.</p>
                    <div class="activity-year-list" data-year-fields></div>
                </div>
                <div class="activity-field activity-field-start col-2">
                    <label>Início da Atividade</label>
                    <input type="date" class="act-start" required />
                </div>
                <div class="activity-field activity-field-end col-2">
                    <label>Término da Atividade</label>
                    <input type="date" class="act-end" required />
                </div>
                <div class="activity-field activity-field-pep col-2">
                    <label>Elemento PEP da Atividade</label>
                    <select name="kpi" required>
=======
            <div class="activity-grid">
                <div class="activity-field activity-field-title">
                    <label>Título da Atividade</label>
                    <input type="text" class="act-title" required maxlength="160" placeholder="Ex.: Compra do laminador" />
                </div>
                <div class="activity-field activity-field-start">
                    <label>Início da Atividade</label>
                    <input type="date" class="act-start" required />
                </div>
                <div class="activity-field activity-field-end">
                    <label>Término da Atividade</label>
                    <input type="date" class="act-end" required />
                </div>
                <div class="activity-field activity-field-pep">
                    <label for="Elemento_PEP">Elemento PEP da Atividade</label>
                    <select id="Elemento_PEP" name="kpi" required>
>>>>>>> b0674b44
                        <option value="">Selecione…</option>
                        <option>DESP.ENGENHARIA / DETALHAMENTO PROJETO</option>
                        <option>AQUISIÇÃO DE EQUIPAMENTOS NACIONAIS</option>
                        <option>AQUISIÇÃO DE EQUIPAMENTOS IMPORTADOS</option>
                        <option>AQUISIÇÃO DE VEÍCULOS</option>
                        <option>DESPESAS COM OBRAS CIVIS</option>
                        <option>DESP.MONTAGEM EQUIPTOS/ESTRUTURAS/OUTRAS</option>
                        <option>AQ.DE COMPONENTES/MAT.INSTAL./FERRAMENTA</option>
                        <option>DESPESAS COM MEIO AMBIENTE</option>
                        <option>DESPESAS COM SEGURANÇA</option>
                        <option>DESPESAS COM SEGUROS</option>
                        <option>DESP.CONSULTORIA INTERNA (AMS)-TEC.INFOR</option>
                        <option>DESP.CONSULTORIA EXTERNA - TEC.INFOR</option>
                        <option>AQUISIÇÃO DE HARDWARE (NOTEBOOKS, ETC)</option>
                        <option>DESP.GERENCIAMENTO E COORDENAÇÃO</option>
                        <option>AQUISIÇÃO DE SOFTWARE</option>
                        <option>CONTINGÊNCIAS</option>
                    </select>
                </div>
<<<<<<< HEAD
                <div class="activity-field activity-field-supplier col-3">
                    <label>Fornecedor da Atividade</label>
                    <input type="text" class="act-supplier" required maxlength="160" placeholder="Informe o fornecedor responsável" />
                </div>
                <div class="activity-field activity-field-supplier-notes col-3">
                    <label>Descrição do Fornecedor</label>
                    <textarea class="act-supplier-notes" maxlength="600" placeholder="Detalhe condições comerciais, escopo contratado ou observações relevantes."></textarea>
                </div>
                <div class="activity-field activity-field-overview col-6">
=======
                <div class="activity-field activity-field-years">
                    <label class="activity-year-title">Valor CAPEX da Atividade</label>
                    <div class="activity-year-list" data-year-fields></div>
                </div>
                <div class="activity-field activity-field-supplier">
                    <label>Fornecedor da Atividade</label>
                    <input type="text" class="act-supplier" required maxlength="160" placeholder="Informe o fornecedor responsável" />
                </div>
                <div class="activity-field activity-field-overview">
>>>>>>> b0674b44
                    <label>Descrição Geral da Atividade</label>
                    <textarea class="act-overview" required maxlength="600" placeholder="Descreva objetivos, entregáveis e premissas da atividade."></textarea>
                </div>
            </div>
            <div class="activity-footer btn-row vs">
                <button type="button" class="btn danger icon" data-remove-activity><span class="material-symbols-outlined">delete</span></button>
            </div>
        </div>
    </template>
      <!-- Bibliotecas necessárias para o gráfico de Gantt e para a lógica da página -->
      <script type="text/javascript" src="https://www.gstatic.com/charts/loader.js"></script>
      <script src="./script.js"></script>
  </body>

</html><|MERGE_RESOLUTION|>--- conflicted
+++ resolved
@@ -323,7 +323,6 @@
 
     <template id="activityTemplate">
         <div class="activity" data-activity>
-<<<<<<< HEAD
             <div class="activity-grid grid">
                 <div class="activity-field activity-field-title col-6">
                     <label>Título da Atividade</label>
@@ -345,24 +344,6 @@
                 <div class="activity-field activity-field-pep col-2">
                     <label>Elemento PEP da Atividade</label>
                     <select name="kpi" required>
-=======
-            <div class="activity-grid">
-                <div class="activity-field activity-field-title">
-                    <label>Título da Atividade</label>
-                    <input type="text" class="act-title" required maxlength="160" placeholder="Ex.: Compra do laminador" />
-                </div>
-                <div class="activity-field activity-field-start">
-                    <label>Início da Atividade</label>
-                    <input type="date" class="act-start" required />
-                </div>
-                <div class="activity-field activity-field-end">
-                    <label>Término da Atividade</label>
-                    <input type="date" class="act-end" required />
-                </div>
-                <div class="activity-field activity-field-pep">
-                    <label for="Elemento_PEP">Elemento PEP da Atividade</label>
-                    <select id="Elemento_PEP" name="kpi" required>
->>>>>>> b0674b44
                         <option value="">Selecione…</option>
                         <option>DESP.ENGENHARIA / DETALHAMENTO PROJETO</option>
                         <option>AQUISIÇÃO DE EQUIPAMENTOS NACIONAIS</option>
@@ -382,7 +363,7 @@
                         <option>CONTINGÊNCIAS</option>
                     </select>
                 </div>
-<<<<<<< HEAD
+
                 <div class="activity-field activity-field-supplier col-3">
                     <label>Fornecedor da Atividade</label>
                     <input type="text" class="act-supplier" required maxlength="160" placeholder="Informe o fornecedor responsável" />
@@ -392,17 +373,7 @@
                     <textarea class="act-supplier-notes" maxlength="600" placeholder="Detalhe condições comerciais, escopo contratado ou observações relevantes."></textarea>
                 </div>
                 <div class="activity-field activity-field-overview col-6">
-=======
-                <div class="activity-field activity-field-years">
-                    <label class="activity-year-title">Valor CAPEX da Atividade</label>
-                    <div class="activity-year-list" data-year-fields></div>
-                </div>
-                <div class="activity-field activity-field-supplier">
-                    <label>Fornecedor da Atividade</label>
-                    <input type="text" class="act-supplier" required maxlength="160" placeholder="Informe o fornecedor responsável" />
-                </div>
-                <div class="activity-field activity-field-overview">
->>>>>>> b0674b44
+
                     <label>Descrição Geral da Atividade</label>
                     <textarea class="act-overview" required maxlength="600" placeholder="Descreva objetivos, entregáveis e premissas da atividade."></textarea>
                 </div>
