--- conflicted
+++ resolved
@@ -185,31 +185,10 @@
                         <label for="startDate">Data de Início</label>
                         <input id="startDate" name="startDate" type="date" required />
                     </div>
-<<<<<<< HEAD
 
                     <div class="col-3">
                         <label for="endDate">Data de Término</label>
                         <input id="endDate" name="endDate" type="date" required />
-=======
-                </div>
-            </fieldset>
-<!--------------------------------------------------------------------------->
-<!--Aparece depois do valor de R$1.000.000-->
-
-            <div id="milestoneSection" style="display:none;">
-                <fieldset>
-                    
-                    <legend>KEY PROJECTS</legend>
-                <div class="grid">
-            <!-- Área condicionada que só aparece quando o orçamento ultrapassa o limite -->
-            <div class="col-6">
-                        <label>Projetos acima de R$ 500.000,00 são classificados como
-                            estratégicos para o negócio e, por isso, serão acompanhados com
-                            aplicação aprofundada da metodologia de gestão de projetos CIPM.
-                            Para garantir a devida governança, solicitamos o preenchimento das
-                            informações abaixo:
-                        </label>
->>>>>>> 7641182d
                     </div>
 
                     <div class="col-6">
@@ -254,7 +233,6 @@
 <!--------------------------------------------------------------------------->
 <!--Aparece depois do valor de R4500.000-->
 
-<<<<<<< HEAD
             <div id="milestoneSection" style="display:none;">
                 <fieldset>
 
@@ -264,11 +242,6 @@
                         indicando valores, prazos, descrição e fornecedores. Utilize os botões abaixo para
                         organizar cada etapa do projeto.
                     </p>
-=======
-                    
-                </div>    
-            
->>>>>>> 7641182d
                     <!-- Controles para criar marcos e informar o usuário sobre as regras -->
                     <div class="btn-row vs">
                         <button class="btn" type="button" id="addMilestoneBtn">+ Adicionar marco</button>
