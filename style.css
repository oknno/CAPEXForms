--- conflicted
+++ resolved
@@ -66,11 +66,8 @@
   color: var(--ink);
   background: var(--bg);
   min-height: 100vh;
-<<<<<<< HEAD
   display: flex;
   flex-direction: column;
-=======
->>>>>>> 2eef414a
 }
 
 /* Wrapper auxiliar utilizado em alguns trechos impressos */
@@ -277,19 +274,12 @@
   display: flex;
   align-items: center;
   justify-content: space-between;
-<<<<<<< HEAD
   padding: 16px 40px;
   background: #fff;
   border-bottom: 1px solid var(--border);
   width: min(100%, var(--layout-width));
   margin: 0 auto 24px;
   box-sizing: border-box;
-=======
-  padding: 10px 48px;
-  background: #fff;
-  border-bottom: 1px solid var(--border);
-  flex-shrink: 0;
->>>>>>> 2eef414a
 }
 
 #static-mirror .logo {
@@ -311,7 +301,6 @@
 /* Região flexível que mantém sidebar e painel de detalhes lado a lado */
 #static-mirror #app {
   display: grid;
-<<<<<<< HEAD
   grid-template-columns: minmax(330px, 390px) minmax(0, 1fr);
   gap: 32px;
   padding: 0 40px;
@@ -320,27 +309,15 @@
   margin: 0 auto;
   flex: 1;
   min-height: 0;
-=======
-  grid-template-columns: minmax(320px, 380px) minmax(0, 1fr);
-  gap: 32px;
-  padding: 0 48px 40px;
-  box-sizing: border-box;
-  height: calc(100vh - 80px);
->>>>>>> 2eef414a
 }
 
 @media (max-width: 960px) {
   #static-mirror #app {
     grid-template-columns: 1fr;
     gap: 20px;
-<<<<<<< HEAD
     padding: 16px;
     width: 100%;
     margin: 0;
-=======
-    padding: 20px;
-    height: auto;
->>>>>>> 2eef414a
   }
 
   #static-mirror #projectSidebar,
@@ -354,7 +331,6 @@
 #static-mirror #projectSidebar {
   display: flex;
   flex-direction: column;
-<<<<<<< HEAD
   background: #ffffff;
   overflow-y: auto;
   padding: 24px 20px;
@@ -363,12 +339,6 @@
   border-radius: 16px;
   box-shadow: 0 8px 24px rgba(0, 0, 0, 0.06);
   box-sizing: border-box;
-=======
-  background: #d9d9d9;
-  overflow-y: auto;
-  padding: 20px;
-  min-height: 0;
->>>>>>> 2eef414a
 }
 
 #static-mirror #projectList {
@@ -429,40 +399,29 @@
 #static-mirror #projectDetails {
   display: flex;
   flex-direction: column;
-<<<<<<< HEAD
+
   background: #ffffff;
   overflow-y: auto;
   padding: 32px 24px;
-=======
-  background: #f8f9fa;
-  overflow-y: auto;
-  padding: 20px;
->>>>>>> 2eef414a
   height: 100%;
   min-height: 0;
   width: 100%;
   justify-self: stretch;
-<<<<<<< HEAD
   align-items: center;
   border: 1px solid var(--border);
   border-radius: 16px;
   box-shadow: 0 8px 24px rgba(0, 0, 0, 0.04);
   box-sizing: border-box;
-=======
->>>>>>> 2eef414a
 }
 
 #static-mirror .project-details {
   flex: 1;
   display: flex;
   flex-direction: column;
-<<<<<<< HEAD
   width: 100%;
   max-width: 720px;
   margin: 0 auto;
   gap: 24px;
-=======
->>>>>>> 2eef414a
 }
 
 #static-mirror .project-details .details-header {
@@ -482,11 +441,7 @@
 /* Grade de duas colunas que organiza orçamento, responsável e datas */
 #static-mirror .project-details .details-grid {
   display: grid;
-<<<<<<< HEAD
   grid-template-columns: repeat(2, minmax(0, 1fr));
-=======
-  grid-template-columns: repeat(2, 1fr);
->>>>>>> 2eef414a
   gap: 15px;
   width: 100%;
 }
@@ -525,10 +480,7 @@
   display: flex;
   flex-wrap: wrap;
   gap: 12px;
-<<<<<<< HEAD
   width: 100%;
-=======
->>>>>>> 2eef414a
 }
 
 #static-mirror .project-details .action-btn {
@@ -551,11 +503,8 @@
 #static-mirror .project-details .empty {
   color: #555;
   text-align: center;
-<<<<<<< HEAD
   margin: auto;
   max-width: 360px;
-=======
->>>>>>> 2eef414a
 }
 
 #static-mirror .project-details .empty-title {
