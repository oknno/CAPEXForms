--- conflicted
+++ resolved
@@ -281,7 +281,6 @@
   font-size: 28px;
   font-weight: 700;
   color: var(--text);
-<<<<<<< HEAD
 }
 
 .project-overview__hint {
@@ -290,16 +289,6 @@
   color: var(--muted);
 }
 
-=======
-}
-
-.project-overview__hint {
-  flex-basis: 100%;
-  font-size: 13px;
-  color: var(--muted);
-}
-
->>>>>>> a88fcc81
 .project-overview__grid {
   display: grid;
   grid-template-columns: repeat(auto-fit, minmax(240px, 1fr));
