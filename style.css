@import url(https://fonts.googleapis.com/css2?family=Material+Symbols+Outlined:opsz,wght,FILL,GRAD@24,400,0,0);

/*
  Folha de estilos responsável pelo protótipo de formulários CAPEX.
  Mantive todos os valores que construímos anteriormente e acrescentei
  comentários para explicar a função de cada agrupamento de regras.
*/

:root {
  /* Paleta base e tokens de cor utilizados em todo o layout */
  --color-purple: #460a78;
  --color-violet: #be2846;
  --color-red: #e63c41;
  --color-orange: #f58746;
  --color-yellow: #ffbe6e;
  --color-am-orange: #ff3700;

  --bg: #ffffff;
  --card: #ffffff;
  --muted: #ffffff;
  --ink: #333333;
  --ink-2: #555555;
  --accent: var(--color-violet);
  --bad: var(--color-red);
  --ok: var(--color-orange);
  --border: #dddddd;
  --bg-2: #fafafa;
  --btn-bg-start: var(--color-orange);
  --btn-bg-end: var(--color-red);
  --btn-hover-border: var(--color-purple);
  --btn-primary-start: var(--color-orange);
  --btn-primary-end: var(--color-red);
  --btn-primary-border: var(--color-orange);
  --btn-danger-bg: var(--color-red);
  --btn-danger-border: var(--color-violet);
  --danger-light: var(--color-yellow);
  --milestone-border: var(--color-violet);
  --milestone-bg: #ffffff;
  --activity-bg: #ffffff;
  --activity-border: var(--color-violet);
  --badge-bg: var(--color-purple);
  --badge-border: var(--color-violet);
  --badge-color: var(--color-yellow);
  --error-border: var(--color-red);
  --error-bg: rgba(230, 60, 65, 0.1);
  --ok-light: #3d9308;
  --layout-width: 1360px;
}

.material-symbols-outlined {
  font-size: inherit;
}

#CommentsWrapper {
  display: none;
}

#static-mirror * {
  box-sizing: border-box;
}

/* Container raiz que simula a página final entregue no SharePoint */
#static-mirror {
  margin: 0;
  font-family: system-ui, -apple-system, Segoe UI, Roboto, Arial, "Helvetica Neue", Helvetica, "Noto Sans", "Liberation Sans", sans-serif;
  color: var(--ink);
  background: var(--bg);
  min-height: 100vh;
  display: flex;
  flex-direction: column;
}

/* Wrapper auxiliar utilizado em alguns trechos impressos */
#static-mirror .wrap {
  max-width: 1100px;
  margin: 0 auto;
  padding: 32px 16px;
  background: var(--bg);
}

#static-mirror h1 {
  margin: 0 0 16px;
  font-size: 26px;
  letter-spacing: .2px;
}

#static-mirror p.hint {
  color: var(--ink-2);
  margin: 8px 0 24px;
}

/* Blocos do formulário principal, mesmo escondido no protótipo */
#static-mirror form {
  background: var(--card);
  border: 1px solid var(--border);
  border-radius: 14px;
  padding: 20px;
  width: min(100%, var(--layout-width));
  margin: 0 auto 40px;
  box-sizing: border-box;
}

#static-mirror fieldset {
  border: 1px solid var(--border);
  border-radius: 12px;
  margin: 0 0 16px;
  padding: 16px;
}

#static-mirror legend {
  padding: 0 8px;
  color: var(--ink-2);
}

<<<<<<< HEAD
#static-mirror .form-section + .form-section {
  margin-top: 24px;
}

#static-mirror .section-title {
  margin: 0 0 8px;
  font-size: 15px;
  font-weight: 600;
  color: var(--ink);
}

=======
>>>>>>> 2a4a4846
/* Grids genéricos usados em várias seções do formulário */
#static-mirror .grid {
  display: grid;
  gap: 12px;
  grid-template-columns: repeat(6, 1fr);
}

#static-mirror .col-6 {
  grid-column: span 6;
}

#static-mirror .col-3 {
  grid-column: span 3;
}

#static-mirror .col-2 {
  grid-column: span 2;
}

#static-mirror .col-4 {
  grid-column: span 4;
}

.vs {
  margin-block: 10px;
}

@media (max-width: 860px) {
  #static-mirror .grid {
    grid-template-columns: repeat(2, 1fr);
  }

  #static-mirror .col-6,
  #static-mirror .col-4,
  #static-mirror .col-3,
  #static-mirror .col-2 {
    grid-column: span 2;
  }
}

/* Estilo padrão de inputs e labels */
#static-mirror label {
  display: block;
  font-size: 13px;
  color: var(--ink-2);
  margin: 0 0 6px;
}

#static-mirror input[type="text"],
#static-mirror input[type="number"],
#static-mirror input[type="date"],
#static-mirror textarea,
#static-mirror select {
  width: 100%;
  padding: 10px 12px;
  border: 1px solid var(--border);
  border-radius: 10px;
  background: var(--muted);
  color: var(--ink);
  outline: none;
  font-size: 14px;
}

#static-mirror input[type="text"].is-invalid,
#static-mirror input[type="number"].is-invalid,
#static-mirror input[type="date"].is-invalid,
#static-mirror textarea.is-invalid,
#static-mirror select.is-invalid {
  border-color: var(--badge-border);
}

#static-mirror textarea {
  min-height: 300px;
  resize: vertical;
}

/* Grade de 12 colunas utilizada dentro de marcos/atividades */
#static-mirror .row {
  display: grid;
  gap: 12px;
  grid-template-columns: repeat(12, 1fr);
}

#static-mirror .row>.c-3 {
  grid-column: span 3;
}

#static-mirror .c-4 {
  grid-column: span 4;
}

#static-mirror .c-6 {
  grid-column: span 6;
}

#static-mirror .c-8 {
  grid-column: span 8;
}

#static-mirror .c-12 {
  grid-column: span 12;
}



@media (max-width: 860px) {
  #static-mirror .row {
    grid-template-columns: repeat(2, 1fr);
  }

  #static-mirror .row>* {
    grid-column: span 2;
  }
}

/* Conjunto de botões reutilizáveis */
#static-mirror .btn {
  border: none;
  background: var(--color-am-orange);
  color: #ffffff;
  padding: 10px 14px;
  border-radius: 10px;
  cursor: pointer;
  font-weight: 600;
  font-size: 14px;
  transition: all 0.3s ease;
  display: inline-flex;
  align-items: center;
  justify-content: center;
}

#static-mirror .btn > .material-symbols-outlined:first-child,
#static-mirror #projectList .card button > .material-symbols-outlined:first-child {
  margin-right: 5px;
}

#static-mirror .btn > .material-symbols-outlined:last-child,
#static-mirror #projectList .card button > .material-symbols-outlined:last-child {
  margin-left: 5px;
}

#static-mirror .btn.primary {
  background: var(--color-am-orange);
}

#static-mirror .btn.secondary {
  background: var(--color-purple);
}

#static-mirror .btn:hover {
  background: var(--color-purple);
}

#static-mirror .btn.secondary:hover {
  background: var(--color-am-orange);
}

/* Layout geral do cabeçalho e da área de trabalho (sidebar + detalhes) */
#static-mirror .main-header {
  display: flex;
  align-items: center;
  justify-content: space-between;
  padding: 16px 40px;
  background: #fff;
  border-bottom: 1px solid var(--border);
  width: min(100%, var(--layout-width));
  margin: 0 auto 24px;
  box-sizing: border-box;
}

#static-mirror .logo {
  background: url('Images/logo.png') center/contain no-repeat;
  width: 200px;
  height: 60px;
}

#static-mirror .new-project-btn {
  background: linear-gradient(90deg, #feb557, #f94141, #7d0980);
  color: #fff;
  border: none;
  padding: 10px 20px;
  border-radius: 10px;
  font-weight: 700;
  cursor: pointer;
}

/* Região flexível que mantém sidebar e painel de detalhes lado a lado */
#static-mirror #app {
  display: grid;
  grid-template-columns: minmax(360px, 480px) minmax(0, 1fr);
  gap: 32px;
  padding: 0 40px;
  box-sizing: border-box;
  width: min(100%, var(--layout-width));
  margin: 0 auto;
  flex: 1;
  min-height: 0;
}

@media (max-width: 960px) {
  #static-mirror #app {
    grid-template-columns: 1fr;
    gap: 20px;
    padding: 16px;
    width: 100%;
    margin: 0;
  }

  #static-mirror #projectSidebar,
  #static-mirror #projectDetails {
    min-height: unset;
    height: auto;
  }
}

/* Sidebar rolável com a listagem de projetos */
#static-mirror #projectSidebar {
  display: flex;
  flex-direction: column;
  background: #ffffff;
  overflow-y: auto;
  padding: 24px 20px;
  min-height: 0;
  border: 1px solid var(--border);
  border-radius: 16px;
  box-shadow: 0 8px 24px rgba(0, 0, 0, 0.06);
  box-sizing: border-box;
}

#static-mirror #projectList {
  display: flex;
  flex-direction: column;
  gap: 12px;
}

#static-mirror #projectList .project-card {
  cursor: pointer;
  padding: 14px 16px;
  border-radius: 12px;
  border: 1px solid rgba(0, 0, 0, 0.08);
  background: #ffffff;
  transition: border-color 0.2s ease, box-shadow 0.2s ease;
}

#static-mirror #projectList .project-card:hover {
  border-color: var(--color-purple);
  box-shadow: 0 4px 16px rgba(0, 0, 0, 0.08);
}

#static-mirror #projectList .project-card.selected {
  border-color: var(--color-purple);
  box-shadow: 0 4px 16px rgba(0, 0, 0, 0.12);
}

#static-mirror #projectList .project-card h3 {
  margin: 0;
  font-size: 16px;
  font-weight: 700;
  color: #000;
}

#static-mirror #projectList .project-card p {
  margin: 0;
  font-size: 13px;
  color: #555;
}

#static-mirror .status-badge {
  display: inline-block;
  padding: 2px 8px;
  border-radius: 4px;
  font-size: 11px;
  color: #fff;
  margin-bottom: 6px;
}

#static-mirror #projectList .status-badge {
  display: block;
  width: 100%;
  padding: 4px 8px;
  font-weight: 600;
}

/* Painel de detalhes com estado vazio e cartões do projeto */
#static-mirror #projectDetails {
  display: flex;
  flex-direction: column;
  background: #ffffff;
  overflow-y: auto;
  padding: 32px 24px;
  height: 100%;
  min-height: 0;
  width: 100%;
  justify-self: stretch;
  align-items: center;
  border: 1px solid var(--border);
  border-radius: 16px;
  box-shadow: 0 8px 24px rgba(0, 0, 0, 0.04);
  box-sizing: border-box;
}

#static-mirror .project-details {
  flex: 1;
  display: flex;
  flex-direction: column;
  width: 100%;
  max-width: 880px;
  margin: 0 auto;
  gap: 24px;
}

#static-mirror .project-details .details-header {
  display: flex;
  flex-wrap: wrap;
  align-items: center;
  gap: 10px;
  width: 100%;
}

#static-mirror .project-details h1 {
  margin: 0;
  font-size: 24px;
  color: #333;
}

/* Grade de duas colunas que organiza orçamento, responsável e datas */
#static-mirror .project-details .details-grid {
  display: grid;
  grid-template-columns: repeat(2, minmax(0, 1fr));
  gap: 15px;
  width: 100%;
}

#static-mirror .project-details .detail-card {
  background: #fff;
  border: 1px solid var(--border);
  border-radius: 8px;
  padding: 16px;
}

#static-mirror .project-details .detail-card h3 {
  margin: 0 0 8px;
  font-size: 14px;
  color: #555;
}

#static-mirror .project-details .detail-card p {
  margin: 0;
  font-size: 18px;
}

/* Descrição ocupa a linha inteira da grade */
#static-mirror .project-details .detail-card.detail-desc {
  grid-column: 1 / -1;
}

#static-mirror .project-details .detail-card.detail-desc p {
  font-size: 15px;
  line-height: 1.6;
  color: #555;
  white-space: pre-line;
}

#static-mirror .project-details .detail-actions {
  display: flex;
  flex-wrap: wrap;
  gap: 12px;
  width: 100%;
}

#static-mirror .project-details .action-btn {
  display: inline-flex;
  align-items: center;
  justify-content: center;
  gap: 8px;
  padding: 10px 18px;
  border-radius: 10px;
  font-weight: 600;
  font-size: 14px;
}

#static-mirror .project-details .action-btn:disabled {
  opacity: 0.6;
  cursor: not-allowed;
  pointer-events: none;
}

#static-mirror .project-details .empty {
  color: #555;
  text-align: center;
  margin: auto;
  max-width: 360px;
}

#static-mirror .project-details .empty-title {
  font-size: 18px;
  font-weight: 600;
  margin-bottom: 6px;
}

/* Destaque especial do orçamento, conforme solicitado pelo usuário */
#static-mirror .project-details .budget-value {
  color: #16a34a;
  font-size: 20px;
  font-weight: 600;
}

#static-mirror .btn.primary:hover {
  box-shadow: 0 0 10px var(--color-purple);
}

#static-mirror .btn.ghost {
  background: transparent;
  color: var(--ink);
}

#static-mirror .btn.danger {
  background: var(--btn-danger-bg);
  border-color: var(--btn-danger-border);
  color: #ffffff;

}
#static-mirror .btn.danger:hover {
  background: var(--color-violet);
}

#static-mirror .btn.danger.icon {
  font-size: 15px;
  padding: 10px;
  width: 40px;
  height: 40px;
  vertical-align: middle;
}

#static-mirror .btn-row {
  display: flex;
  gap: 10px;
  flex-wrap: wrap;
  align-items: center;
}

/* Estilos de marcos e atividades do fluxo condicional de CAPEX alto */
#static-mirror .milestone {
  border: 1px dashed var(--milestone-border);
  border-radius: 12px;
  padding: 12px;
  margin: 12px 0;
  background: var(--milestone-bg);
}

#static-mirror .milestone-header {
  display: flex;
  gap: 12px;
  align-items: end;
  flex-wrap: wrap;
}

#static-mirror .milestone-title {
  flex: 1;
}

#static-mirror .activities {
  margin-top: 10px;
  display: grid;
  gap: 12px;
}

#static-mirror .activity {
  background: var(--activity-bg);
  border: 1px solid var(--activity-border);
  border-radius: 10px;
  padding: 12px;
}

#static-mirror .act-year {
  margin-top: 12px;
}

#static-mirror .activity-title {
  font-size: 13px;
  color: var(--ink-2);
  margin: 0 0 6px;
}

#static-mirror .badge {
  display: inline-block;
  font-size: 12px;
  padding: 3px 8px;
  border-radius: 999px;
  background: var(--badge-bg);
  border: 1px solid var(--badge-border);
  color: var(--badge-color);
}

#static-mirror .status {
  border: 1px solid var(--border);
  background: var(--card);
  border-radius: 10px;
  padding: 10px 12px;
  margin: 12px 0;
}

#static-mirror .status.success {
  border-color: var(--ok-light);
  background: rgba(61, 147, 8, 0.1);
  color: var(--ok-light);
}

#static-mirror .status.error {
  border-color: var(--error-border);
  background: var(--error-bg);
  color: var(--error-border);
}

#static-mirror .error-box {
  border: 1px solid var(--error-border);
  background: var(--error-bg);
  color: var(--error-border);
  border-radius: 10px;
  padding: 10px 12px;
  margin: 12px 0;
}

#static-mirror .error-box ul {
  margin: 6px 0 0 18px;
}

#static-mirror .ok {
  color: var(--ok-light);
}

#static-mirror .muted {
  color: var(--ink-2);
  font-size: 13px;
}

#static-mirror .divider {
  height: 1px;
  background: var(--border);
  margin: 8px 0 12px;
}

#static-mirror .right {
  text-align: right;
}

#static-mirror .sr {
  position: absolute !important;
  width: 1px;
  height: 1px;
  padding: 0;
  margin: -1px;
  overflow: hidden;
  clip: rect(0, 0, 0, 0);
  white-space: nowrap;
  border: 0;
}

#static-mirror #ganttChart {
  padding: 10px;
}

#static-mirror #ganttChart > div {
  border-radius: 14px;
  overflow: hidden;
  background-color: var(--activity-bg);
}

#static-mirror #ganttChart > div > div {
  padding: 10px;
  overflow-x: auto;
}<|MERGE_RESOLUTION|>--- conflicted
+++ resolved
@@ -112,7 +112,6 @@
   color: var(--ink-2);
 }
 
-<<<<<<< HEAD
 #static-mirror .form-section + .form-section {
   margin-top: 24px;
 }
@@ -123,9 +122,6 @@
   font-weight: 600;
   color: var(--ink);
 }
-
-=======
->>>>>>> 2a4a4846
 /* Grids genéricos usados em várias seções do formulário */
 #static-mirror .grid {
   display: grid;
