--- conflicted
+++ resolved
@@ -350,7 +350,6 @@
 }
 
 .project-overview {
-<<<<<<< HEAD
   display: flex;
   flex-direction: column;
   gap: 32px;
@@ -364,26 +363,6 @@
   flex-wrap: wrap;
 }
 
-=======
-  display: flex;
-  flex-direction: column;
-  gap: 32px;
-  min-height: 520px;
-}
-
-.project-overview__header {
-  display: flex;
-  align-items: flex-start;
-  gap: 16px;
-  flex-wrap: wrap;
-
-}
-
-.project-overview__header > .status-pill {
-  margin-left: auto;
-}
-
->>>>>>> 6522c5cb
 .project-overview__title {
   font-size: 28px;
   font-weight: 700;
@@ -435,7 +414,6 @@
   flex-direction: column;
   gap: 18px;
   margin-top: 8px;
-<<<<<<< HEAD
 }
 
 .project-description h3 {
@@ -464,29 +442,6 @@
   padding: 14px 34px;
   font-size: 15px;
   border-radius: 18px;
-=======
-}
-
-.project-description h3 {
-  font-size: 18px;
-}
-
-.project-description__text {
-  margin: 0;
-  background: #f8f9fb;
-  border: 1px solid #ececf2;
-  border-radius: 18px;
-  padding: 36px 40px;
-  line-height: 1.8;
-  color: var(--text);
-}
-
-.project-overview__actions {
-  display: flex;
-  justify-content: flex-end;
-  flex-wrap: wrap;
-  gap: 12px;
->>>>>>> 6522c5cb
 }
 
 /* ============================================================ */
@@ -579,15 +534,11 @@
   grid-template-columns: repeat(2, minmax(280px, 1fr));
 }
 
-<<<<<<< HEAD
-.field-grid > .field-group:last-child:nth-child(odd):not(.full-width) {
-=======
 .field-grid.three-cols {
   grid-template-columns: repeat(3, minmax(220px, 1fr));
 }
 
 .field-grid:not(.three-cols) > .field-group:last-child:nth-child(odd):not(.full-width) {
->>>>>>> 6522c5cb
   grid-column: 1 / -1;
 }
 
