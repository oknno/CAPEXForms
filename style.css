@import url(https://fonts.googleapis.com/css2?family=Material+Symbols+Outlined:opsz,wght,FILL,GRAD@24,400,0,0);

/*
  Folha de estilos responsável pelo protótipo de formulários CAPEX.
  Mantive todos os valores que construímos anteriormente e acrescentei
  comentários para explicar a função de cada agrupamento de regras.
*/

:root {
  /* Paleta base e tokens de cor utilizados em todo o layout */
  --color-purple: #460a78;
  --color-violet: #be2846;
  --color-red: #e63c41;
  --color-orange: #f58746;
  --color-yellow: #ffbe6e;
  --color-am-orange: #ff3700;

  --bg: #ffffff;
  --card: #ffffff;
  --muted: #ffffff;
  --ink: #333333;
  --ink-2: #555555;
  --accent: var(--color-violet);
  --bad: var(--color-red);
  --ok: var(--color-orange);
  --border: #dddddd;
  --bg-2: #fafafa;
  --btn-bg-start: var(--color-orange);
  --btn-bg-end: var(--color-red);
  --btn-hover-border: var(--color-purple);
  --btn-primary-start: var(--color-orange);
  --btn-primary-end: var(--color-red);
  --btn-primary-border: var(--color-orange);
  --btn-danger-bg: var(--color-red);
  --btn-danger-border: var(--color-violet);
  --danger-light: var(--color-yellow);
  --milestone-border: var(--color-violet);
  --milestone-bg: #ffffff;
  --activity-bg: #ffffff;
  --activity-border: var(--color-violet);
  --badge-bg: var(--color-purple);
  --badge-border: var(--color-violet);
  --badge-color: var(--color-yellow);
  --error-border: var(--color-red);
  --error-bg: rgba(230, 60, 65, 0.1);
  --ok-light: #3d9308;
  --layout-width: 1360px;
}

.material-symbols-outlined {
  font-size: inherit;
}

#CommentsWrapper {
  display: none;
}

#static-mirror * {
  box-sizing: border-box;
}

/* Container raiz que simula a página final entregue no SharePoint */
#static-mirror {
  margin: 0;
  font-family: system-ui, -apple-system, Segoe UI, Roboto, Arial, "Helvetica Neue", Helvetica, "Noto Sans", "Liberation Sans", sans-serif;
  color: var(--ink);
  background: var(--bg);
  min-height: 100vh;
  display: flex;
  flex-direction: column;
}

/* Wrapper auxiliar utilizado em alguns trechos impressos */
#static-mirror .wrap {
  max-width: 1100px;
  margin: 0 auto;
  padding: 32px 16px;
  background: var(--bg);
}

#static-mirror h1 {
  margin: 0 0 16px;
  font-size: 26px;
  letter-spacing: .2px;
}

#static-mirror p.hint {
  color: var(--ink-2);
  margin: 8px 0 24px;
}

/* Blocos do formulário principal, mesmo escondido no protótipo */
#static-mirror form {
  background: var(--card);
  border: 1px solid var(--border);
  border-radius: 14px;
  padding: 20px;
  width: min(100%, var(--layout-width));
  margin: 0 auto 40px;
  box-sizing: border-box;
}

#static-mirror fieldset {
  border: 1px solid var(--border);
  border-radius: 12px;
  margin: 0 0 16px;
  padding: 16px;
}

#static-mirror legend {
  padding: 0 8px;
  color: var(--ink-2);
}

#static-mirror .form-section + .form-section {
  margin-top: 24px;
}

#static-mirror .section-title {
  margin: 0 0 8px;
  font-size: 15px;
  font-weight: 600;
  color: var(--ink);
}
<<<<<<< HEAD

=======
>>>>>>> fd015b88
/* Grids genéricos usados em várias seções do formulário */
#static-mirror .grid {
  display: grid;
  gap: 12px;
  grid-template-columns: repeat(6, 1fr);
}

#static-mirror .col-6 {
  grid-column: span 6;
}

#static-mirror .col-3 {
  grid-column: span 3;
}

#static-mirror .col-2 {
  grid-column: span 2;
}

#static-mirror .col-4 {
  grid-column: span 4;
}

.vs {
  margin-block: 10px;
}

@media (max-width: 860px) {
  #static-mirror .grid {
    grid-template-columns: repeat(2, 1fr);
  }

  #static-mirror .col-6,
  #static-mirror .col-4,
  #static-mirror .col-3,
  #static-mirror .col-2 {
    grid-column: span 2;
  }
}

/* Estilo padrão de inputs e labels */
#static-mirror label {
  display: block;
  font-size: 13px;
  color: var(--ink-2);
  margin: 0 0 6px;
}

#static-mirror input[type="text"],
#static-mirror input[type="number"],
#static-mirror input[type="date"],
#static-mirror textarea,
#static-mirror select {
  width: 100%;
  padding: 10px 12px;
  border: 1px solid var(--border);
  border-radius: 10px;
  background: var(--muted);
  color: var(--ink);
  outline: none;
  font-size: 14px;
}

#static-mirror input[type="text"].is-invalid,
#static-mirror input[type="number"].is-invalid,
#static-mirror input[type="date"].is-invalid,
#static-mirror textarea.is-invalid,
#static-mirror select.is-invalid {
  border-color: var(--badge-border);
}

#static-mirror textarea {
  min-height: 300px;
  resize: vertical;
}

/* Grade de 12 colunas utilizada dentro de marcos/atividades */
#static-mirror .row {
  display: grid;
  gap: 12px;
  grid-template-columns: repeat(12, 1fr);
}

#static-mirror .row>.c-3 {
  grid-column: span 3;
}

#static-mirror .c-4 {
  grid-column: span 4;
}

#static-mirror .c-6 {
  grid-column: span 6;
}

#static-mirror .c-8 {
  grid-column: span 8;
}

#static-mirror .c-12 {
  grid-column: span 12;
}



@media (max-width: 860px) {
  #static-mirror .row {
    grid-template-columns: repeat(2, 1fr);
  }

  #static-mirror .row>* {
    grid-column: span 2;
  }
}

/* Conjunto de botões reutilizáveis */
#static-mirror .btn {
  border: none;
  background: var(--color-am-orange);
  color: #ffffff;
  padding: 10px 14px;
  border-radius: 10px;
  cursor: pointer;
  font-weight: 600;
  font-size: 14px;
  transition: all 0.3s ease;
  display: inline-flex;
  align-items: center;
  justify-content: center;
}

#static-mirror .btn > .material-symbols-outlined:first-child,
#static-mirror #projectList .card button > .material-symbols-outlined:first-child {
  margin-right: 5px;
}

#static-mirror .btn > .material-symbols-outlined:last-child,
#static-mirror #projectList .card button > .material-symbols-outlined:last-child {
  margin-left: 5px;
}

#static-mirror .btn.primary {
  background: var(--color-am-orange);
}

#static-mirror .btn.secondary {
  background: var(--color-purple);
}

#static-mirror .btn:hover {
  background: var(--color-purple);
}

#static-mirror .btn.secondary:hover {
  background: var(--color-am-orange);
}

/* Layout geral do cabeçalho e da área de trabalho (sidebar + detalhes) */
#static-mirror .main-header {
  display: flex;
  align-items: center;
  justify-content: space-between;
  padding: 16px 40px;
  background: #fff;
  border-bottom: 1px solid var(--border);
  width: min(100%, var(--layout-width));
  margin: 0 auto 24px;
  box-sizing: border-box;
}

#static-mirror .logo {
  background: url('Images/logo.png') center/contain no-repeat;
  width: 200px;
  height: 60px;
}

#static-mirror .new-project-btn {
  background: linear-gradient(90deg, #feb557, #f94141, #7d0980);
  color: #fff;
  border: none;
  padding: 10px 20px;
  border-radius: 10px;
  font-weight: 700;
  cursor: pointer;
}

/* Região flexível que mantém sidebar e painel de detalhes lado a lado */
#static-mirror #app {
  display: grid;
  grid-template-columns: minmax(360px, 480px) minmax(0, 1fr);
  gap: 32px;
  padding: 0 40px;
  box-sizing: border-box;
  width: min(100%, var(--layout-width));
  margin: 0 auto;
  flex: 1;
  min-height: 0;
}

@media (max-width: 960px) {
  #static-mirror #app {
    grid-template-columns: 1fr;
    gap: 20px;
    padding: 16px;
    width: 100%;
    margin: 0;
  }

  #static-mirror #projectSidebar,
  #static-mirror #projectDetails {
    min-height: unset;
    height: auto;
  }
}

/* Sidebar rolável com a listagem de projetos */
#static-mirror #projectSidebar {
  display: flex;
  flex-direction: column;
  background: #ffffff;
  overflow-y: auto;
  padding: 24px 20px;
  min-height: 0;
  border: 1px solid var(--border);
  border-radius: 16px;
  box-shadow: 0 8px 24px rgba(0, 0, 0, 0.06);
  box-sizing: border-box;
}

#static-mirror #projectList {
  display: flex;
  flex-direction: column;
  gap: 12px;
}

#static-mirror #projectList .project-card {
  cursor: pointer;
  padding: 14px 16px;
  border-radius: 12px;
  border: 1px solid rgba(0, 0, 0, 0.08);
  background: #ffffff;
  transition: border-color 0.2s ease, box-shadow 0.2s ease;
}

#static-mirror #projectList .project-card:hover {
  border-color: var(--color-purple);
  box-shadow: 0 4px 16px rgba(0, 0, 0, 0.08);
}

#static-mirror #projectList .project-card.selected {
  border-color: var(--color-purple);
  box-shadow: 0 4px 16px rgba(0, 0, 0, 0.12);
}

#static-mirror #projectList .project-card h3 {
  margin: 0;
  font-size: 16px;
  font-weight: 700;
  color: #000;
}

#static-mirror #projectList .project-card p {
  margin: 0;
  font-size: 13px;
  color: #555;
}

#static-mirror .status-badge {
  display: inline-block;
  padding: 2px 8px;
  border-radius: 4px;
  font-size: 11px;
  color: #fff;
  margin-bottom: 6px;
}

#static-mirror #projectList .status-badge {
  display: block;
  width: 100%;
  padding: 4px 8px;
  font-weight: 600;
}

/* Painel de detalhes com estado vazio e cartões do projeto */
#static-mirror #projectDetails {
  display: flex;
  flex-direction: column;
  background: #ffffff;
  overflow-y: auto;
  padding: 32px 24px;
  height: 100%;
  min-height: 0;
  width: 100%;
  justify-self: stretch;
  align-items: center;
  border: 1px solid var(--border);
  border-radius: 16px;
  box-shadow: 0 8px 24px rgba(0, 0, 0, 0.04);
  box-sizing: border-box;
}

#static-mirror .project-details {
  flex: 1;
  display: flex;
  flex-direction: column;
  width: 100%;
  max-width: 880px;
  margin: 0 auto;
  gap: 24px;
}

#static-mirror .project-details .details-header {
  display: flex;
  flex-wrap: wrap;
  align-items: center;
  gap: 10px;
  width: 100%;
}

#static-mirror .project-details h1 {
  margin: 0;
  font-size: 24px;
  color: #333;
}

/* Grade de duas colunas que organiza orçamento, responsável e datas */
#static-mirror .project-details .details-grid {
  display: grid;
  grid-template-columns: repeat(2, minmax(0, 1fr));
  gap: 15px;
  width: 100%;
}

#static-mirror .project-details .detail-card {
  background: #fff;
  border: 1px solid var(--border);
  border-radius: 8px;
  padding: 16px;
}

#static-mirror .project-details .detail-card h3 {
  margin: 0 0 8px;
  font-size: 14px;
  color: #555;
}

#static-mirror .project-details .detail-card p {
  margin: 0;
  font-size: 18px;
}

/* Descrição ocupa a linha inteira da grade */
#static-mirror .project-details .detail-card.detail-desc {
  grid-column: 1 / -1;
}

#static-mirror .project-details .detail-card.detail-desc p {
  font-size: 15px;
  line-height: 1.6;
  color: #555;
  white-space: pre-line;
}

#static-mirror .project-details .detail-actions {
  display: flex;
  flex-wrap: wrap;
  gap: 12px;
  width: 100%;
}

#static-mirror .project-details .action-btn {
  display: inline-flex;
  align-items: center;
  justify-content: center;
  gap: 8px;
  padding: 10px 18px;
  border-radius: 10px;
  font-weight: 600;
  font-size: 14px;
}

#static-mirror .project-details .action-btn:disabled {
  opacity: 0.6;
  cursor: not-allowed;
  pointer-events: none;
}

#static-mirror .project-details .empty {
  color: #555;
  text-align: center;
  margin: auto;
  max-width: 360px;
}

#static-mirror .project-details .empty-title {
  font-size: 18px;
  font-weight: 600;
  margin-bottom: 6px;
}

/* Destaque especial do orçamento, conforme solicitado pelo usuário */
#static-mirror .project-details .budget-value {
  color: #16a34a;
  font-size: 20px;
  font-weight: 600;
}

#static-mirror .btn.primary:hover {
  box-shadow: 0 0 10px var(--color-purple);
}

#static-mirror .btn.ghost {
  background: transparent;
  color: var(--ink);
}

#static-mirror .btn.danger {
  background: var(--btn-danger-bg);
  border-color: var(--btn-danger-border);
  color: #ffffff;

}
#static-mirror .btn.danger:hover {
  background: var(--color-violet);
}

#static-mirror .btn.danger.icon {
  font-size: 15px;
  padding: 10px;
  width: 40px;
  height: 40px;
  vertical-align: middle;
}

#static-mirror .btn-row {
  display: flex;
  gap: 10px;
  flex-wrap: wrap;
  align-items: center;
}

/* Estilos de marcos e atividades do fluxo condicional de CAPEX alto */
#static-mirror .milestone {
  border: 1px dashed var(--milestone-border);
  border-radius: 12px;
  padding: 12px;
  margin: 12px 0;
  background: var(--milestone-bg);
}

#static-mirror .milestone-header {
  display: flex;
  gap: 12px;
  align-items: end;
  flex-wrap: wrap;
}

#static-mirror .milestone-title {
  flex: 1;
}

#static-mirror .activities {
  margin-top: 10px;
  display: grid;
  gap: 12px;
}

#static-mirror .activity {
  background: var(--activity-bg);
  border: 1px solid var(--activity-border);
  border-radius: 10px;
  padding: 12px;
}

#static-mirror .act-year {
  margin-top: 12px;
}

#static-mirror .activity-title {
  font-size: 13px;
  color: var(--ink-2);
  margin: 0 0 6px;
}

#static-mirror .badge {
  display: inline-block;
  font-size: 12px;
  padding: 3px 8px;
  border-radius: 999px;
  background: var(--badge-bg);
  border: 1px solid var(--badge-border);
  color: var(--badge-color);
}

#static-mirror .status {
  border: 1px solid var(--border);
  background: var(--card);
  border-radius: 10px;
  padding: 10px 12px;
  margin: 12px 0;
}

#static-mirror .status.success {
  border-color: var(--ok-light);
  background: rgba(61, 147, 8, 0.1);
  color: var(--ok-light);
}

#static-mirror .status.error {
  border-color: var(--error-border);
  background: var(--error-bg);
  color: var(--error-border);
}

#static-mirror .error-box {
  border: 1px solid var(--error-border);
  background: var(--error-bg);
  color: var(--error-border);
  border-radius: 10px;
  padding: 10px 12px;
  margin: 12px 0;
}

#static-mirror .error-box ul {
  margin: 6px 0 0 18px;
}

#static-mirror .ok {
  color: var(--ok-light);
}

#static-mirror .muted {
  color: var(--ink-2);
  font-size: 13px;
}

#static-mirror .divider {
  height: 1px;
  background: var(--border);
  margin: 8px 0 12px;
}

#static-mirror .right {
  text-align: right;
}

#static-mirror .sr {
  position: absolute !important;
  width: 1px;
  height: 1px;
  padding: 0;
  margin: -1px;
  overflow: hidden;
  clip: rect(0, 0, 0, 0);
  white-space: nowrap;
  border: 0;
}

#static-mirror #ganttChart {
  padding: 10px;
}

#static-mirror #ganttChart > div {
  border-radius: 14px;
  overflow: hidden;
  background-color: var(--activity-bg);
}

#static-mirror #ganttChart > div > div {
  padding: 10px;
  overflow-x: auto;
}<|MERGE_RESOLUTION|>--- conflicted
+++ resolved
@@ -122,10 +122,6 @@
   font-weight: 600;
   color: var(--ink);
 }
-<<<<<<< HEAD
-
-=======
->>>>>>> fd015b88
 /* Grids genéricos usados em várias seções do formulário */
 #static-mirror .grid {
   display: grid;
