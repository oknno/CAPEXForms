@import url(https://fonts.googleapis.com/css2?family=Material+Symbols+Outlined:opsz,wght,FILL,GRAD@24,400,0,0);

/*
  Folha de estilos responsável pelo protótipo de formulários CAPEX.
  Mantive todos os valores que construímos anteriormente e acrescentei
  comentários para explicar a função de cada agrupamento de regras.
*/

:root {
  /* Paleta base e tokens de cor utilizados em todo o layout */
  --color-purple: #460a78;
  --color-violet: #be2846;
  --color-red: #e63c41;
  --color-orange: #f58746;
  --color-yellow: #ffbe6e;
  --color-am-orange: #ff3700;

  --bg: #ffffff;
  --card: #ffffff;
  --muted: #ffffff;
  --ink: #333333;
  --ink-2: #555555;
  --accent: var(--color-violet);
  --bad: var(--color-red);
  --ok: var(--color-orange);
  --border: #dddddd;
  --bg-2: #fafafa;
  --btn-bg-start: var(--color-orange);
  --btn-bg-end: var(--color-red);
  --btn-hover-border: var(--color-purple);
  --btn-primary-start: var(--color-orange);
  --btn-primary-end: var(--color-red);
  --btn-primary-border: var(--color-orange);
  --btn-danger-bg: var(--color-red);
  --btn-danger-border: var(--color-violet);
  --danger-light: var(--color-yellow);
  --milestone-border: var(--border);
  --milestone-bg: #ffffff;
  --activity-bg: #ffffff;
  --activity-border: var(--border);
  --badge-bg: var(--color-purple);
  --badge-border: var(--color-violet);
  --badge-color: var(--color-yellow);
  --error-border: var(--color-red);
  --error-bg: rgba(230, 60, 65, 0.1);
  --ok-light: #3d9308;
  --layout-width: 1360px;
}

.material-symbols-outlined {
  font-size: inherit;
}

#CommentsWrapper {
  display: none;
}

#static-mirror * {
  box-sizing: border-box;
}

/* Container raiz que simula a página final entregue no SharePoint */
#static-mirror {
  margin: 0;
  font-family: system-ui, -apple-system, Segoe UI, Roboto, Arial, "Helvetica Neue", Helvetica, "Noto Sans", "Liberation Sans", sans-serif;
  color: var(--ink);
  background: var(--bg);
  min-height: 100vh;
  display: flex;
  flex-direction: column;
}

/* Wrapper auxiliar utilizado em alguns trechos impressos */
#static-mirror .wrap {
  max-width: 1100px;
  margin: 0 auto;
  padding: 32px 16px;
  background: var(--bg);
}

#static-mirror h1 {
  margin: 0 0 16px;
  font-size: 26px;
  letter-spacing: .2px;
}

#static-mirror p.hint {
  color: var(--ink-2);
  margin: 8px 0 24px;
}

/* Blocos do formulário principal, mesmo escondido no protótipo */
#static-mirror form {
  background: var(--card);
  border: 1px solid var(--border);
  border-radius: 14px;
  padding: 20px;
  width: min(100%, var(--layout-width));
  margin: 0 auto 40px;
  box-sizing: border-box;
}

#static-mirror fieldset {
  border: 1px solid var(--border);
  border-radius: 12px;
  margin: 0 0 16px;
  padding: 16px;
}

#static-mirror legend {
  padding: 0 8px;
  color: var(--ink-2);
}

#static-mirror .form-section + .form-section {
  margin-top: 24px;
}

#static-mirror .section-title {
  margin: 0 0 8px;
  font-size: 15px;
  font-weight: 600;
  color: var(--ink);
}

/* Grids genéricos usados em várias seções do formulário */
#static-mirror .grid {
  display: grid;
  gap: 12px;
  grid-template-columns: repeat(6, 1fr);
  margin-bottom: 16px;
}

#static-mirror .form-section .grid:last-of-type {
  margin-bottom: 0;
}

#static-mirror .col-6 {
  grid-column: span 6;
}

#static-mirror .col-3 {
  grid-column: span 3;
}

#static-mirror .col-2 {
  grid-column: span 2;
}

#static-mirror .col-4 {
  grid-column: span 4;
}

.vs {
  margin-block: 10px;
}

@media (max-width: 860px) {
  #static-mirror .grid {
    grid-template-columns: repeat(2, 1fr);
  }

  #static-mirror .col-6,
  #static-mirror .col-4,
  #static-mirror .col-3,
  #static-mirror .col-2 {
    grid-column: span 2;
  }
}

/* Estilo padrão de inputs e labels */
#static-mirror label {
  display: block;
  font-size: 13px;
  color: var(--ink-2);
  margin: 0 0 6px;
}

#static-mirror input[type="text"],
#static-mirror input[type="number"],
#static-mirror input[type="date"],
#static-mirror textarea,
#static-mirror select {
  width: 100%;
  padding: 10px 12px;
  border: 1px solid var(--border);
  border-radius: 10px;
  background: var(--muted);
  color: var(--ink);
  outline: none;
  font-size: 14px;
}

#static-mirror input[type="text"].is-invalid,
#static-mirror input[type="number"].is-invalid,
#static-mirror input[type="date"].is-invalid,
#static-mirror textarea.is-invalid,
#static-mirror select.is-invalid {
  border-color: var(--badge-border);
}

#static-mirror textarea {
  min-height: 220px;
  resize: vertical;
}

/* Grade de 12 colunas utilizada dentro de marcos/atividades */
#static-mirror .row {
  display: grid;
  gap: 12px;
  grid-template-columns: repeat(12, 1fr);
}

#static-mirror .row>.c-3 {
  grid-column: span 3;
}

#static-mirror .c-4 {
  grid-column: span 4;
}

#static-mirror .c-6 {
  grid-column: span 6;
}

#static-mirror .c-8 {
  grid-column: span 8;
}

#static-mirror .c-12 {
  grid-column: span 12;
}



@media (max-width: 860px) {
  #static-mirror .row {
    grid-template-columns: repeat(2, 1fr);
  }

  #static-mirror .row>* {
    grid-column: span 2;
  }
}

/* Conjunto de botões reutilizáveis */
#static-mirror .btn {
  border: none;
  background: var(--color-am-orange);
  color: #ffffff;
  padding: 10px 14px;
  border-radius: 10px;
  cursor: pointer;
  font-weight: 600;
  font-size: 14px;
  transition: all 0.3s ease;
  display: inline-flex;
  align-items: center;
  justify-content: center;
}

#static-mirror .btn > .material-symbols-outlined:first-child,
#static-mirror #projectList .card button > .material-symbols-outlined:first-child {
  margin-right: 5px;
}

#static-mirror .btn > .material-symbols-outlined:last-child,
#static-mirror #projectList .card button > .material-symbols-outlined:last-child {
  margin-left: 5px;
}

#static-mirror .btn.primary {
  background: var(--color-am-orange);
}

#static-mirror .btn.secondary {
  background: var(--color-purple);
}

#static-mirror .btn:hover {
  background: var(--color-purple);
}

#static-mirror .btn.secondary:hover {
  background: var(--color-am-orange);
}

/* Layout geral do cabeçalho e da área de trabalho (sidebar + detalhes) */
#static-mirror .main-header {
  display: flex;
  align-items: center;
  justify-content: space-between;
  padding: 16px 40px;
  background: #fff;
  border-bottom: 1px solid var(--border);
  width: min(100%, var(--layout-width));
  margin: 0 auto 24px;
  box-sizing: border-box;
}

#static-mirror .logo {
  background: url('Images/logo.png') center/contain no-repeat;
  width: 200px;
  height: 60px;
}

#static-mirror .new-project-btn {
  background: linear-gradient(90deg, #feb557, #f94141, #7d0980);
  color: #fff;
  border: none;
  padding: 10px 20px;
  border-radius: 10px;
  font-weight: 700;
  cursor: pointer;
}

/* Região flexível que mantém sidebar e painel de detalhes lado a lado */
#static-mirror #app {
  display: grid;
  grid-template-columns: minmax(360px, 480px) minmax(0, 1fr);
  gap: 32px;
  padding: 0 40px;
  box-sizing: border-box;
  width: min(100%, var(--layout-width));
  margin: 0 auto;
  flex: 1;
  min-height: 0;
}

@media (max-width: 960px) {
  #static-mirror #app {
    grid-template-columns: 1fr;
    gap: 20px;
    padding: 16px;
    width: 100%;
    margin: 0;
  }

  #static-mirror #projectSidebar,
  #static-mirror #projectDetails {
    min-height: unset;
    height: auto;
  }
}

/* Sidebar rolável com a listagem de projetos */
#static-mirror #projectSidebar {
  display: flex;
  flex-direction: column;
  background: #ffffff;
  overflow-y: auto;
  padding: 24px 20px;
  min-height: 0;
  border: 1px solid var(--border);
  border-radius: 16px;
  box-shadow: 0 8px 24px rgba(0, 0, 0, 0.06);
  box-sizing: border-box;
}

#static-mirror #projectList {
  display: flex;
  flex-direction: column;
  gap: 12px;
}

#static-mirror #projectList .project-card {
  cursor: pointer;
  padding: 14px 16px;
  border-radius: 12px;
  border: 1px solid rgba(0, 0, 0, 0.08);
  background: #ffffff;
  transition: border-color 0.2s ease, box-shadow 0.2s ease;
}

#static-mirror #projectList .project-card:hover {
  border-color: var(--color-purple);
  box-shadow: 0 4px 16px rgba(0, 0, 0, 0.08);
}

#static-mirror #projectList .project-card.selected {
  border-color: var(--color-purple);
  box-shadow: 0 4px 16px rgba(0, 0, 0, 0.12);
}

#static-mirror #projectList .project-card h3 {
  margin: 0;
  font-size: 16px;
  font-weight: 700;
  color: #000;
}

#static-mirror #projectList .project-card p {
  margin: 0;
  font-size: 13px;
  color: #555;
}

#static-mirror .status-badge {
  display: inline-block;
  padding: 2px 8px;
  border-radius: 4px;
  font-size: 11px;
  color: #fff;
  margin-bottom: 6px;
}

#static-mirror #projectList .status-badge {
  display: block;
  width: 100%;
  padding: 4px 8px;
  font-weight: 600;
}

/* Painel de detalhes com estado vazio e cartões do projeto */
#static-mirror #projectDetails {
  display: flex;
  flex-direction: column;
  background: #ffffff;
  overflow-y: auto;
  padding: 32px 24px;
  height: 100%;
  min-height: 0;
  width: 100%;
  justify-self: stretch;
  align-items: center;
  border: 1px solid var(--border);
  border-radius: 16px;
  box-shadow: 0 8px 24px rgba(0, 0, 0, 0.04);
  box-sizing: border-box;
}

#static-mirror .project-details {
  flex: 1;
  display: flex;
  flex-direction: column;
  width: 100%;
  max-width: 880px;
  margin: 0 auto;
  gap: 24px;
}

#static-mirror .project-details .details-header {
  display: flex;
  flex-wrap: wrap;
  align-items: center;
  gap: 10px;
  width: 100%;
}

#static-mirror .project-details h1 {
  margin: 0;
  font-size: 24px;
  color: #333;
}

/* Grade de duas colunas que organiza orçamento, responsável e datas */
#static-mirror .project-details .details-grid {
  display: grid;
  grid-template-columns: repeat(2, minmax(0, 1fr));
  gap: 15px;
  width: 100%;
}

#static-mirror .project-details .detail-card {
  background: #fff;
  border: 1px solid var(--border);
  border-radius: 8px;
  padding: 16px;
}

#static-mirror .project-details .detail-card h3 {
  margin: 0 0 8px;
  font-size: 14px;
  color: #555;
}

#static-mirror .project-details .detail-card p {
  margin: 0;
  font-size: 18px;
}

/* Descrição ocupa a linha inteira da grade */
#static-mirror .project-details .detail-card.detail-desc {
  grid-column: 1 / -1;
}

#static-mirror .project-details .detail-card.detail-desc p {
  font-size: 15px;
  line-height: 1.6;
  color: #555;
  white-space: pre-line;
}

#static-mirror .project-details .detail-actions {
  display: flex;
  flex-wrap: wrap;
  gap: 12px;
  width: 100%;
}

#static-mirror .project-details .action-btn {
  display: inline-flex;
  align-items: center;
  justify-content: center;
  gap: 8px;
  padding: 10px 18px;
  border-radius: 10px;
  font-weight: 600;
  font-size: 14px;
}

#static-mirror .project-details .action-btn:disabled {
  opacity: 0.6;
  cursor: not-allowed;
  pointer-events: none;
}

#static-mirror .project-details .empty {
  color: #555;
  text-align: center;
  margin: auto;
  max-width: 360px;
}

#static-mirror .project-details .empty-title {
  font-size: 18px;
  font-weight: 600;
  margin-bottom: 6px;
}

/* Destaque especial do orçamento, conforme solicitado pelo usuário */
#static-mirror .project-details .budget-value {
  color: #16a34a;
  font-size: 20px;
  font-weight: 600;
}

#static-mirror .btn.primary:hover {
  box-shadow: 0 0 10px var(--color-purple);
}

#static-mirror .btn.ghost {
  background: transparent;
  color: var(--ink);
}

#static-mirror .btn.danger {
  background: var(--btn-danger-bg);
  border-color: var(--btn-danger-border);
  color: #ffffff;

}
#static-mirror .btn.danger:hover {
  background: var(--color-violet);
}

#static-mirror .btn.danger.icon {
  font-size: 15px;
  padding: 10px;
  width: 40px;
  height: 40px;
  vertical-align: middle;
}

#static-mirror .btn-row {
  display: flex;
  gap: 10px;
  flex-wrap: wrap;
  align-items: center;
}

/* Estilos de marcos e atividades do fluxo condicional de CAPEX alto */
#static-mirror .milestone {
  border: 1px dashed var(--milestone-border);
  border-radius: 12px;
  padding: 12px;
  margin: 12px 0;
  background: var(--milestone-bg);
}

#static-mirror .milestone-header {
  display: flex;
  gap: 12px;
  align-items: end;
  flex-wrap: wrap;
}

#static-mirror .milestone-title {
  flex: 1;
}

#static-mirror .activities {
  margin-top: 10px;
  display: grid;
  gap: 12px;
}

#static-mirror .activity {
  background: var(--activity-bg);
  border: 1px solid var(--activity-border);
  border-radius: 10px;
  padding: 12px;
  display: flex;
  flex-direction: column;
  gap: 12px;
}

#static-mirror .activity-grid {
  display: grid;
  gap: 12px;
  grid-template-columns: repeat(12, minmax(0, 1fr));
  align-items: start;
}

#static-mirror .activity-field {
  display: flex;
  flex-direction: column;
  gap: 6px;
  min-width: 0;
}

#static-mirror .activity-field-title {
<<<<<<< HEAD
  grid-column: 1 / -1;
}

#static-mirror .activity-field-start {
  grid-column: 1 / span 4;
}

#static-mirror .activity-field-end {
  grid-column: 5 / span 4;
}

#static-mirror .activity-field-pep {
  grid-column: 9 / span 4;
}

#static-mirror .activity-field-supplier {
  grid-column: 1 / span 6;
}

#static-mirror .activity-field-supplier-notes {
  grid-column: 7 / span 6;
}

#static-mirror .activity-field-overview,
#static-mirror .activity-field-years {
  grid-column: 1 / -1;
}

=======
  grid-column: 1 / span 12;
}

#static-mirror .activity-field-years {
  grid-column: 1 / span 6;
}

#static-mirror .activity-field-start {
  grid-column: 7 / span 3;
}

#static-mirror .activity-field-end {
  grid-column: 10 / span 3;
}

#static-mirror .activity-field-pep {
  grid-column: 1 / span 6;
}

#static-mirror .activity-field-supplier {
  grid-column: 7 / span 6;
}

>>>>>>> be3f524c
#static-mirror .activity-year-list {
  display: flex;
  flex-direction: column;
  gap: 12px;
}

#static-mirror .activity-year-title {
  font-weight: 600;
  margin: 0;
  color: var(--ink);
}

#static-mirror .activity-field-years .act-year {
  display: grid;
<<<<<<< HEAD
  gap: 12px;
  grid-template-columns: repeat(12, minmax(0, 1fr));
}

#static-mirror .activity-field-years .act-year-field {
  display: flex;
  flex-direction: column;
  gap: 6px;
}

#static-mirror .activity-field-years .act-year-value {
  grid-column: 1 / span 8;
  grid-row: 1;
}

#static-mirror .activity-field-years .act-year-desc {
  grid-column: 1 / -1;
  grid-row: 2;
}

=======
  gap: 10px;
  grid-template-columns: repeat(6, minmax(0, 1fr));
}

#static-mirror .activity-field-years .act-year .c-6:first-child {
  grid-column: 1 / span 6;
}

#static-mirror .activity-field-years .act-year .c-6:last-child {
  grid-column: 1 / span 6;
}
>>>>>>> be3f524c
#static-mirror .activity-footer {
  display: flex;
  justify-content: flex-start;
}

@media (max-width: 1080px) {
  #static-mirror .activity-grid {
    grid-template-columns: repeat(6, minmax(0, 1fr));
<<<<<<< HEAD
  }

  #static-mirror .activity-field-title,
  #static-mirror .activity-field-overview,
  #static-mirror .activity-field-years {
    grid-column: 1 / -1;
  }

  #static-mirror .activity-field-start,
  #static-mirror .activity-field-end,
  #static-mirror .activity-field-pep,
  #static-mirror .activity-field-supplier,
  #static-mirror .activity-field-supplier-notes {
    grid-column: span 6;
  }

  #static-mirror .activity-field-years .act-year {
    grid-template-columns: repeat(6, minmax(0, 1fr));
  }

  #static-mirror .activity-field-years .act-year-value {
    grid-column: 1 / span 6;
  }

  #static-mirror .activity-field-years .act-year-desc {
    grid-column: 1 / -1;
    grid-row: auto;
=======

  }

  #static-mirror .activity-field-title,
  #static-mirror .activity-field-years,
  #static-mirror .activity-field-pep,
  #static-mirror .activity-field-supplier {
    grid-column: span 6;
  }

  #static-mirror .activity-field-start,
  #static-mirror .activity-field-end {
    grid-column: span 3;
>>>>>>> be3f524c
  }
}

@media (max-width: 640px) {
  #static-mirror .activity-grid {
    grid-template-columns: 1fr;
  }

  #static-mirror .activity-field-title,
<<<<<<< HEAD
  #static-mirror .activity-field-start,
  #static-mirror .activity-field-end,
  #static-mirror .activity-field-pep,
  #static-mirror .activity-field-supplier,
  #static-mirror .activity-field-supplier-notes,
  #static-mirror .activity-field-overview,
  #static-mirror .activity-field-years {
    grid-column: 1 / -1;
  }

  #static-mirror .activity-field-years .act-year {
    grid-template-columns: 1fr;
  }
=======
  #static-mirror .activity-field-years,
  #static-mirror .activity-field-start,
  #static-mirror .activity-field-end,
  #static-mirror .activity-field-pep,
  #static-mirror .activity-field-supplier {
    grid-column: 1 / -1;
  }
>>>>>>> be3f524c
}

#static-mirror .activity-schedule .muted {
  margin: 6px 0 0;
}

#static-mirror .act-year {
  margin-top: 12px;
}

#static-mirror .activity-card label {
  font-weight: 600;
  color: var(--color-purple);
}

#static-mirror .activity-value .activity-capex {
  display: flex;
  flex-direction: column;
  gap: 12px;
}

#static-mirror .activity-value [data-year-fields] {
  display: grid;
  gap: 12px;
}

#static-mirror .activity-value [data-year-fields]:empty::before {
  content: 'Informe início e término para gerar os valores anuais da atividade.';
  font-size: 13px;
  color: var(--ink-2);
  line-height: 1.45;
}

#static-mirror .activity-capex .act-year {
  background: var(--card);
  border: 1px solid var(--border);
  border-radius: 12px;
  padding: 12px;
  display: grid;
  gap: 10px;
}

#static-mirror .activity-capex .act-year .c-4,
#static-mirror .activity-capex .act-year .c-8 {
  grid-column: 1 / -1;
}

#static-mirror .activity-supplier .supplier-description {
  margin-top: 2px;
  font-size: 13px;
  line-height: 1.5;
}

#static-mirror .activity-actions {
  display: flex;
  justify-content: flex-end;
}

@media (max-width: 860px) {
  #static-mirror .activity-grid {
    grid-template-columns: 1fr;
  }
}

#static-mirror .badge {
  display: inline-block;
  font-size: 12px;
  padding: 3px 8px;
  border-radius: 999px;
  background: var(--badge-bg);
  border: 1px solid var(--badge-border);
  color: var(--badge-color);
}

#static-mirror .status {
  border: 1px solid var(--border);
  background: var(--card);
  border-radius: 10px;
  padding: 10px 12px;
  margin: 12px 0;
}

#static-mirror .status.success {
  border-color: var(--ok-light);
  background: rgba(61, 147, 8, 0.1);
  color: var(--ok-light);
}

#static-mirror .status.error {
  border-color: var(--error-border);
  background: var(--error-bg);
  color: var(--error-border);
}

#static-mirror .error-box {
  border: 1px solid var(--error-border);
  background: var(--error-bg);
  color: var(--error-border);
  border-radius: 10px;
  padding: 10px 12px;
  margin: 12px 0;
}

#static-mirror .error-box ul {
  margin: 6px 0 0 18px;
}

#static-mirror .ok {
  color: var(--ok-light);
}

#static-mirror .muted {
  color: var(--ink-2);
  font-size: 13px;
}

#static-mirror .divider {
  height: 1px;
  background: var(--border);
  margin: 8px 0 12px;
}

#static-mirror .right {
  text-align: right;
}

#static-mirror .sr {
  position: absolute !important;
  width: 1px;
  height: 1px;
  padding: 0;
  margin: -1px;
  overflow: hidden;
  clip: rect(0, 0, 0, 0);
  white-space: nowrap;
  border: 0;
}

#static-mirror #ganttChart {
  padding: 10px;
}

#static-mirror #ganttChart > div {
  border-radius: 14px;
  overflow: hidden;
  background-color: var(--activity-bg);
}

#static-mirror #ganttChart > div > div {
  padding: 10px;
  overflow-x: auto;
}<|MERGE_RESOLUTION|>--- conflicted
+++ resolved
@@ -620,7 +620,6 @@
 }
 
 #static-mirror .activity-field-title {
-<<<<<<< HEAD
   grid-column: 1 / -1;
 }
 
@@ -649,31 +648,6 @@
   grid-column: 1 / -1;
 }
 
-=======
-  grid-column: 1 / span 12;
-}
-
-#static-mirror .activity-field-years {
-  grid-column: 1 / span 6;
-}
-
-#static-mirror .activity-field-start {
-  grid-column: 7 / span 3;
-}
-
-#static-mirror .activity-field-end {
-  grid-column: 10 / span 3;
-}
-
-#static-mirror .activity-field-pep {
-  grid-column: 1 / span 6;
-}
-
-#static-mirror .activity-field-supplier {
-  grid-column: 7 / span 6;
-}
-
->>>>>>> be3f524c
 #static-mirror .activity-year-list {
   display: flex;
   flex-direction: column;
@@ -688,7 +662,6 @@
 
 #static-mirror .activity-field-years .act-year {
   display: grid;
-<<<<<<< HEAD
   gap: 12px;
   grid-template-columns: repeat(12, minmax(0, 1fr));
 }
@@ -709,19 +682,6 @@
   grid-row: 2;
 }
 
-=======
-  gap: 10px;
-  grid-template-columns: repeat(6, minmax(0, 1fr));
-}
-
-#static-mirror .activity-field-years .act-year .c-6:first-child {
-  grid-column: 1 / span 6;
-}
-
-#static-mirror .activity-field-years .act-year .c-6:last-child {
-  grid-column: 1 / span 6;
-}
->>>>>>> be3f524c
 #static-mirror .activity-footer {
   display: flex;
   justify-content: flex-start;
@@ -730,7 +690,6 @@
 @media (max-width: 1080px) {
   #static-mirror .activity-grid {
     grid-template-columns: repeat(6, minmax(0, 1fr));
-<<<<<<< HEAD
   }
 
   #static-mirror .activity-field-title,
@@ -758,21 +717,6 @@
   #static-mirror .activity-field-years .act-year-desc {
     grid-column: 1 / -1;
     grid-row: auto;
-=======
-
-  }
-
-  #static-mirror .activity-field-title,
-  #static-mirror .activity-field-years,
-  #static-mirror .activity-field-pep,
-  #static-mirror .activity-field-supplier {
-    grid-column: span 6;
-  }
-
-  #static-mirror .activity-field-start,
-  #static-mirror .activity-field-end {
-    grid-column: span 3;
->>>>>>> be3f524c
   }
 }
 
@@ -782,7 +726,6 @@
   }
 
   #static-mirror .activity-field-title,
-<<<<<<< HEAD
   #static-mirror .activity-field-start,
   #static-mirror .activity-field-end,
   #static-mirror .activity-field-pep,
@@ -796,15 +739,6 @@
   #static-mirror .activity-field-years .act-year {
     grid-template-columns: 1fr;
   }
-=======
-  #static-mirror .activity-field-years,
-  #static-mirror .activity-field-start,
-  #static-mirror .activity-field-end,
-  #static-mirror .activity-field-pep,
-  #static-mirror .activity-field-supplier {
-    grid-column: 1 / -1;
-  }
->>>>>>> be3f524c
 }
 
 #static-mirror .activity-schedule .muted {
