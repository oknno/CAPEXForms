:root {
  --purple: #460a78;
  --violet: #be2846;
  --orange: #f58746;
  --red: #e63c41;
  --yellow: #ffbe6e;
  --bg: #f7f7fb;
  --card: #ffffff;
  --text: #333333;
  --muted: #686868;
  --border: #e0e0e8;
  --shadow: 0 8px 24px rgba(0, 0, 0, 0.08);
}

* {
  box-sizing: border-box;
}

body {
  margin: 0;
  font-family: "Segoe UI", Roboto, Arial, sans-serif;
  background: var(--bg);
  color: var(--text);
  min-height: 100vh;
  display: flex;
  flex-direction: column;
}

h1, h2, h3, h4 {
  margin: 0;
  font-weight: 600;
}

p {
  margin: 0 0 12px;
}

/* ============================================================ */
/* Botões reutilizáveis                                          */
/* ============================================================ */
.btn {
  border: 1px solid transparent;
  border-radius: 10px;
  font-weight: 600;
  padding: 10px 18px;
  cursor: pointer;
  transition: transform 0.15s ease, box-shadow 0.15s ease;
  background: var(--card);
  color: var(--text);
}

.btn:hover {
  transform: translateY(-1px);
  box-shadow: 0 6px 18px rgba(0, 0, 0, 0.12);
}

.btn:disabled {
  opacity: 0.6;
  cursor: not-allowed;
  box-shadow: none;
  transform: none;
}

.btn.primary {
  background: linear-gradient(90deg, var(--orange), var(--red));
  color: #fff;
  border-color: transparent;
}

.btn.accent {
  background: linear-gradient(90deg, var(--violet), var(--purple));
  color: #fff;
  border-color: transparent;
}

.btn.ghost {
  background: transparent;
  border-color: var(--border);
}

.btn.danger {
  background: rgba(230, 60, 65, 0.12);
  border-color: rgba(230, 60, 65, 0.4);
  color: var(--red);
}

/* ============================================================ */
/* Cabeçalho                                                     */
/* ============================================================ */
.main-header {
  background: #fff;
  border-bottom: 1px solid var(--border);
  padding: 16px 40px;
  display: flex;
  justify-content: space-between;
  align-items: center;
  position: sticky;
  top: 0;
  z-index: 2;
}

.logo {
  background: url('Images/logo.png') center/contain no-repeat;
  width: 200px;
  height: 48px;
}

/* ============================================================ */
/* Layout principal                                              */
/* ============================================================ */
.app-layout {
  display: grid;
  grid-template-columns: 360px 1fr;
  gap: 32px;
  padding: 32px 40px 40px;
  flex: 1 1 auto;
}

.sidebar {
  background: var(--card);
  border-radius: 18px;
  border: 1px solid rgba(70, 10, 120, 0.08);
  box-shadow: 0 18px 44px rgba(40, 24, 68, 0.12);
  padding: 24px 20px;
  display: flex;
  flex-direction: column;
  gap: 20px;
  height: calc(100vh - 160px);
  position: sticky;
  top: 120px;
}

.sidebar-header {
  display: flex;
  align-items: center;
  justify-content: space-between;
}

.sidebar-header h2 {
  margin: 0;
  font-size: 20px;
}

.sidebar-header input {
  display: none;
}

.project-list {
  display: flex;
  flex-direction: column;
  gap: 12px;
  overflow-y: auto;
  padding-right: 6px;
  scrollbar-width: thin;
  scrollbar-color: rgba(70, 10, 120, 0.2) transparent;
}

.project-list::-webkit-scrollbar {
  width: 6px;
}

.project-list::-webkit-scrollbar-track {
  background: transparent;
}

.project-list::-webkit-scrollbar-thumb {
  background: rgba(70, 10, 120, 0.2);
  border-radius: 999px;
}

.project-card {
  background: #fff;
  border-radius: 16px;
  border: 1px solid transparent;
  padding: 16px 18px;
  cursor: pointer;
  box-shadow: 0 6px 18px rgba(33, 20, 52, 0.08);
  transition: transform 0.15s ease, box-shadow 0.15s ease, border-color 0.15s ease;
  display: flex;
  align-items: center;
  gap: 16px;
  min-height: 65px;
}

.project-card:hover {
  border-color: rgba(70, 10, 120, 0.45);
  box-shadow: 0 16px 32px rgba(38, 16, 70, 0.18);
  transform: translateY(-2px);
}

.project-card.selected {
  border-color: var(--purple);
  box-shadow: 0 18px 36px rgba(38, 16, 70, 0.22);
}

.project-card-accent {
  width: 6px;
  border-radius: 999px;
  align-self: stretch;
}

.project-card-content {
  display: flex;
  flex-direction: column;
  gap: 6px;
  flex: 1 1 auto;
}

.project-card-title {
  display: block;
  font-size: 16px;
  font-weight: 600;
  color: var(--text);
}

.project-card-bottom {
  display: flex;
  flex-wrap: wrap;
  gap: 8px;
  align-items: center;
}

.project-card-status {
  font-size: 13px;
  font-weight: 600;
}

.project-card-meta {
  font-size: 13px;
  color: var(--muted);
}

.details {
  background: var(--card);
  border-radius: 22px;
  border: 1px solid rgba(70, 10, 120, 0.08);
  box-shadow: 0 22px 48px rgba(33, 20, 52, 0.12);
  padding: 40px;
  overflow-y: auto;
  display: flex;
  flex-direction: column;
  gap: 32px;
}

.empty-state {
  text-align: center;
  margin-top: 80px;
  color: var(--muted);
}

.status-pill {
  display: inline-flex;
  align-items: center;
  justify-content: center;
  border-radius: 999px;
  padding: 6px 18px;
  font-size: 14px;
  font-weight: 600;
  color: #fff;
  box-shadow: 0 8px 20px rgba(70, 10, 120, 0.25);
}

.project-overview {
  display: flex;
  flex-direction: column;
  gap: 32px;
}

.project-overview__header {
  display: flex;
  align-items: flex-start;
  gap: 16px;
  flex-wrap: wrap;
}

.project-overview__header > .status-pill {
  margin-left: auto;
<<<<<<< HEAD
}

.project-overview__title {
  font-size: 28px;
  font-weight: 700;
  color: var(--text);
}

.project-overview__hint {
  flex-basis: 100%;
  font-size: 13px;
  color: var(--muted);
}

=======
}

.project-overview__title {
  font-size: 28px;
  font-weight: 700;
  color: var(--text);
}

.project-overview__hint {
  flex-basis: 100%;
  font-size: 13px;
  color: var(--muted);
}

>>>>>>> fe175e27
.project-overview__grid {
  display: grid;
  grid-template-columns: repeat(auto-fit, minmax(240px, 1fr));
  gap: 16px;
}

.project-highlight {
  background: #f8f9fb;
  border: 1px solid #ececf2;
  border-radius: 16px;
  padding: 18px 20px;
  min-height: 65px;
  display: flex;
  flex-direction: column;
  gap: 6px;
}

.project-highlight__label {
  text-transform: uppercase;
  font-size: 12px;
  letter-spacing: 0.6px;
  color: var(--muted);
}

.project-highlight__value {
  font-size: 18px;
  font-weight: 600;
  color: var(--text);
}

.project-highlight__value--budget {
  color: #0a9c63;
}

.project-description {
  display: flex;
  flex-direction: column;
  gap: 12px;
}

.project-description h3 {
  font-size: 18px;
}

.project-description__text {
  margin: 0;
  background: #f8f9fb;
  border: 1px solid #ececf2;
  border-radius: 18px;
  padding: 20px 24px;
  line-height: 1.6;
  color: var(--text);
}

.project-overview__actions {
  display: flex;
  justify-content: flex-end;
  flex-wrap: wrap;
  gap: 12px;
}

/* ============================================================ */
/* Formulário                                                    */
/* ============================================================ */
.overlay {
  position: fixed;
  inset: 0;
  background: rgba(20, 20, 35, 0.55);
  backdrop-filter: blur(2px);
  display: flex;
  justify-content: center;
  align-items: flex-start;
  overflow-y: auto;
  padding: 40px 24px;
  z-index: 10;
}

.overlay.hidden {
  display: none;
}

.project-form {
  background: #fff;
  border-radius: 20px;
  max-width: 1024px;
  width: 100%;
  box-shadow: 0 24px 64px rgba(0, 0, 0, 0.25);
  padding: 32px 36px 48px;
  display: flex;
  flex-direction: column;
  gap: 28px;
}

.form-header {
  display: flex;
  justify-content: space-between;
  align-items: center;
  gap: 16px;
}

.form-section {
  border: 1px solid var(--border);
  border-radius: 16px;
  padding: 20px 24px;
  display: flex;
  flex-direction: column;
  gap: 16px;
}

.form-section legend {
  font-weight: 600;
  padding: 0 6px;
}

.field-group {
  display: flex;
  flex-direction: column;
  gap: 6px;
}

.field-group label {
  font-size: 14px;
  font-weight: 600;
}

.field-group input,
.field-group textarea {
  border: 1px solid var(--border);
  border-radius: 10px;
  padding: 10px 12px;
  font-size: 15px;
  font-family: inherit;
  resize: vertical;
}

.field-group textarea {
  min-height: 120px;
}

.field-group input:focus,
.field-group textarea:focus {
  outline: 2px solid rgba(70, 10, 120, 0.35);
  border-color: transparent;
}

.field-grid {
  display: grid;
  gap: 16px;
<<<<<<< HEAD
  grid-template-columns: repeat(2, minmax(280px, 1fr));
}

.field-grid > .field-group:last-child:nth-child(odd):not(.full-width) {
  grid-column: 1 / -1;
=======
  grid-template-columns: repeat(auto-fit, minmax(280px, 1fr));
>>>>>>> fe175e27
}

.field-group.full-width {
  grid-column: 1 / -1;
}

.hint {
  color: var(--muted);
  font-size: 13px;
}

.feedback {
  border-radius: 12px;
  padding: 12px 16px;
  background: rgba(70, 10, 120, 0.08);
  color: var(--purple);
  display: none;
}

.feedback.show {
  display: block;
}

.feedback.error {
  background: rgba(230, 60, 65, 0.12);
  color: var(--red);
  border: 1px solid rgba(230, 60, 65, 0.25);
}

.form-actions {
  display: flex;
  gap: 12px;
  justify-content: flex-end;
}

.hidden {
  display: none !important;
}

/* ============================================================ */
/* Componentes dinâmicos (PEPs, marcos e atividades)             */
/* ============================================================ */
.dynamic-list {
  display: flex;
  flex-direction: column;
  gap: 16px;
}

.pep-row,
.activity-pep,
.activity,
.milestone {
  border: 1px solid #ededf5;
  border-radius: 14px;
  padding: 18px;
  background: #fafafa;
  display: flex;
  flex-direction: column;
  gap: 16px;
}

.pep-row button,
.activity-pep button,
.activity button,
.milestone button {
  align-self: flex-start;
}

.milestone-header {
  display: flex;
  justify-content: space-between;
  align-items: flex-end;
  gap: 12px;
}

.activity-header {
  display: flex;
  justify-content: space-between;
  align-items: center;
}

.activity-list,
.activity-pep-list {
  display: flex;
  flex-direction: column;
  gap: 16px;
}

.gantt-container {
  margin-top: 12px;
  padding: 18px;
  border-radius: 14px;
  border: 1px solid #ededf5;
  background: #f5f1fb;
  display: flex;
  flex-direction: column;
  gap: 12px;
}

.gantt-container h3 {
  font-size: 1.1rem;
  margin: 0;
}

.gantt-chart {
  width: 100%;
  overflow-x: auto;
  border-radius: 8px;
  background: #fff;
  padding: 4px;
  box-shadow: inset 0 0 0 1px rgba(70, 10, 120, 0.08);
}

.gantt-chart > div {
  min-width: 480px;
}

@media (max-width: 1080px) {
  .app-layout {
    grid-template-columns: 1fr;
  }

  .sidebar {
    position: static;
    height: auto;
  }
}

@media (max-width: 768px) {
  .main-header {
    flex-direction: column;
    align-items: flex-start;
    gap: 12px;
  }

  .app-layout {
    padding: 24px;
  }

  .project-form {
    padding: 24px;
  }

  .field-grid {
    grid-template-columns: 1fr;
  }
}<|MERGE_RESOLUTION|>--- conflicted
+++ resolved
@@ -275,7 +275,6 @@
 
 .project-overview__header > .status-pill {
   margin-left: auto;
-<<<<<<< HEAD
 }
 
 .project-overview__title {
@@ -289,23 +288,6 @@
   font-size: 13px;
   color: var(--muted);
 }
-
-=======
-}
-
-.project-overview__title {
-  font-size: 28px;
-  font-weight: 700;
-  color: var(--text);
-}
-
-.project-overview__hint {
-  flex-basis: 100%;
-  font-size: 13px;
-  color: var(--muted);
-}
-
->>>>>>> fe175e27
 .project-overview__grid {
   display: grid;
   grid-template-columns: repeat(auto-fit, minmax(240px, 1fr));
@@ -454,15 +436,11 @@
 .field-grid {
   display: grid;
   gap: 16px;
-<<<<<<< HEAD
   grid-template-columns: repeat(2, minmax(280px, 1fr));
 }
 
 .field-grid > .field-group:last-child:nth-child(odd):not(.full-width) {
   grid-column: 1 / -1;
-=======
-  grid-template-columns: repeat(auto-fit, minmax(280px, 1fr));
->>>>>>> fe175e27
 }
 
 .field-group.full-width {
