--- conflicted
+++ resolved
@@ -597,7 +597,6 @@
 
 #static-mirror .activity {
   background: var(--activity-bg);
-<<<<<<< HEAD
   border: 1px solid var(--activity-border);
   border-radius: 10px;
   padding: 12px;
@@ -709,13 +708,6 @@
   #static-mirror .activity-field-overview {
     grid-column: 1 / -1;
   }
-=======
-  border: 1px solid rgba(70, 10, 120, 0.25);
-  border-radius: 16px;
-  padding: 16px;
-  display: grid;
-  gap: 14px;
->>>>>>> 2f18adc5
 }
 
 #static-mirror .activity-value-label {
