--- conflicted
+++ resolved
@@ -112,7 +112,6 @@
   color: var(--ink-2);
 }
 
-<<<<<<< HEAD
 #static-mirror .form-section + .form-section {
   margin-top: 24px;
 }
@@ -122,57 +121,6 @@
   font-size: 15px;
   font-weight: 600;
   color: var(--ink);
-=======
-#static-mirror .form-section {
-  border-color: rgba(0, 0, 0, 0.08);
-  padding: 20px;
-}
-
-#static-mirror .form-section legend {
-  font-weight: 700;
-  color: var(--color-purple);
-}
-
-#static-mirror .sap-subsection {
-  margin: 28px 0;
-}
-
-#static-mirror .sap-subsection:first-of-type {
-  margin-top: 0;
-}
-
-#static-mirror .sap-subsection:last-of-type {
-  margin-bottom: 0;
-}
-
-#static-mirror .sap-subsection h3 {
-  margin: 0 0 12px;
-  font-size: 16px;
-  font-weight: 600;
-  color: var(--color-purple);
-}
-
-#static-mirror .sap-subsection .grid {
-  margin-bottom: 12px;
-}
-
-#static-mirror .sap-subsection .grid:last-of-type {
-  margin-bottom: 0;
-}
-
-#static-mirror .section-intro {
-  margin: 0 0 16px;
-  color: var(--ink-2);
-  font-size: 14px;
-  line-height: 1.55;
-}
-
-#static-mirror .capex-flag {
-  margin-top: 6px;
-  font-size: 13px;
-  line-height: 1.4;
-  color: var(--ink-2);
->>>>>>> 458498b2
 }
 
 /* Grids genéricos usados em várias seções do formulário */
