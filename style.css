--- conflicted
+++ resolved
@@ -67,11 +67,7 @@
   background: var(--bg);
   display: flex;
   flex-direction: column;
-<<<<<<< HEAD
-  min-height: 70vh; /* 🔑 garante altura mínima, mas permite crescer */
-=======
   min-height: 65vh; /* 🔑 garante altura mínima, mas permite crescer */
->>>>>>> b730bc0b
 }
 
 /* Quando for o formulário, use uma classe extra */
