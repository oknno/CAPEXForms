--- conflicted
+++ resolved
@@ -227,36 +227,18 @@
       const inicio = activityEl.querySelector('.activity-start')?.value || null;
       const fim = activityEl.querySelector('.activity-end')?.value || null;
       const anual = [];
-<<<<<<< HEAD
       const ano = parseNumber(activityEl.querySelector('.activity-pep-year')?.value);
       const amountRaw = parseFloat(activityEl.querySelector('.activity-pep-amount')?.value);
       const amount = Number.isFinite(amountRaw) ? amountRaw : 0;
       const descricao = activityEl.querySelector('.activity-pep-title')?.value.trim() || '';
 
       if (descricao || ano || amount > 0) {
-=======
-
-      activityEl.querySelectorAll('.activity-pep').forEach((pepEl) => {
-        const ano = parseNumber(pepEl.querySelector('.activity-pep-year')?.value);
-        const amountRaw = parseFloat(pepEl.querySelector('.activity-pep-amount')?.value);
-        const amount = Number.isFinite(amountRaw) ? amountRaw : 0;
-        const descricao = pepEl.querySelector('.activity-pep-title')?.value.trim() || '';
-
-        if (!descricao && !ano && amount === 0) {
-          return;
-        }
-
->>>>>>> e38b045b
         anual.push({
           ano,
           capex_brl: amount,
           descricao
         });
-<<<<<<< HEAD
       }
-=======
-      });
->>>>>>> e38b045b
 
       atividades.push({
         titulo: title,
@@ -970,10 +952,7 @@
   const block = createMilestoneBlock();
   milestoneList.append(block);
   addActivityBlock(block);
-<<<<<<< HEAD
   queueGanttRefresh();
-=======
->>>>>>> e38b045b
 }
 
 function createSimplePepRow({ id = '', title = '', amount = '', year = '' } = {}) {
