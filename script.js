//
//  Script principal do protótipo CAPEX Forms.
//  Aqui concentro tanto a camada de integração com SharePoint quanto os
//  comportamentos da interface montada em HTML estático.
//
class SPRestApi {
    /**
     * Cria uma instância da API REST do SharePoint.
     * @param {string} site - URL do site SharePoint. https://<seu contoso>.sharepoint.com/sites/<seu site>
     * @param {string|null} lista - Nome da lista padrão (opcional).
     */
    constructor(site = 'https://<seu contoso>.sharepoint.com/sites/<seu site>', lista = null) {
        this.site = site;
        this.listaAtual = lista;
    }

    /**
     * Define a lista atual para operações subsequentes.
     * @param {string} listaName - Nome da lista.
     */
    setLista(listaName) {
        this.listaAtual = listaName;
    }

    /**
     * Cria uma nova instância da API com uma lista específica.
     * @param {string} listaName - Nome da lista.
     * @returns {SPRestApi} Nova instância com lista definida.
     */
    getLista(listaName) {
        return new SPRestApi(this.site, listaName);
    }

    /**
     * Codifica o nome da lista para o formato esperado pelo SharePoint.
     * @param {string} lista - Nome da lista.
     * @returns {string} Tipo de entidade codificado.
     */
    encodeEntityType(lista) {
        return "SP.Data." + lista.replace(/ /g, '_x0020_').replace(/_/g, '_x005f_') + "ListItem";
    }

    /**
     * Constrói a URL da API para uma lista.
     * @param {string} lista - Nome da lista.
     * @param {string} endpoint - Caminho adicional da API.
     * @returns {string} URL completa da API.
     */
    buildListUrl(lista, endpoint = '') {
        if (!lista) throw new Error("Lista não definida.");
        return `${this.site}${ this.site.charAt(this.site.length-1) === '/'? '': '' }_api/web/lists/getbytitle('${lista}')${endpoint}`;
    }

    /**
     * Executa uma requisição HTTP genérica.
     * @param {string} url - URL da requisição.
     * @param {string} method - Método HTTP.
     * @param {Object} headers - Cabeçalhos da requisição.
     * @param {any} body - Corpo da requisição.
     * @returns {Promise<Object>} Resposta da API.
     */
    async request(url, method = 'GET', headers = {}, body = null) {
        const response = await fetch(url, { method, headers, body });
        const json = await response.json();
        return json;
    }

    /**
     * Obtém o valor do Form Digest necessário para requisições POST.
     * @returns {Promise<string>} Valor do Form Digest.
     */
    async getFormDigestValue() {
        try {
            const url = `${this.site}/_api/contextinfo`;
            const headers = {
                "Accept": "application/json;odata=verbose",
                "Content-Type": "application/json;odata=verbose"
            };
            const data = await this.request(url, "POST", headers);
            return data.d.GetContextWebInformation.FormDigestValue;
        } catch (error) {
            console.error("Erro ao obter o Form Digest:", error);
            return _spPageContextInfo.formDigestValue;
        }
    }

    /**
     * Adiciona um item à lista.
     * @param {Object} data - Dados do item.
     * @param {string} [lista=this.listaAtual] - Nome da lista.
     * @returns {Promise<Object|boolean>} Dados do item criado ou false.
     */
    async addItem(data = {}, lista = this.listaAtual) {
        const formDigest = await this.getFormDigestValue();
        const url = this.buildListUrl(lista, "/items");
        const headers = {
            "Accept": "application/json;odata=verbose",
            "Content-Type": "application/json;odata=verbose",
            "X-RequestDigest": formDigest
        };
        const payload = JSON.stringify({
            "__metadata": { "type": this.encodeEntityType(lista) },
            "Title": "",
            ...data
        });
        const response = await this.request(url, "POST", headers, payload);
        return response.error ? false : response;
    }

    /**
     * Adiciona um anexo a um item da lista.
     * @param {number} itemId - ID do item.
     * @param {string} fileName - Nome do arquivo.
     * @param {Blob|ArrayBuffer} fileContent - Conteúdo do arquivo.
     * @param {string} [lista=this.listaAtual] - Nome da lista.
     * @returns {Promise<Object|boolean>} Dados do anexo ou false.
     */
    async addAttachment(itemId, fileName, fileContent, lista = this.listaAtual) {
        const formDigest = await this.getFormDigestValue();
        const url = this.buildListUrl(lista, `/items(${itemId})/AttachmentFiles/add(FileName='${fileName}')`);
        const headers = {
            "Accept": "application/json;odata=verbose",
            "X-RequestDigest": formDigest,
            "Content-Type": "application/octet-stream"
        };
        const response = await fetch(url, { method: "POST", headers, body: fileContent });
        if (!response.ok) {
            const error = await response.json();
            console.error("Erro ao adicionar anexo:", error);
            return false;
        }
        const result = await response.json();
        return result.d;
    }

    /**
     * Atualiza um item existente na lista.
     * @param {number} id - ID do item.
     * @param {Object} data - Dados atualizados.
     * @param {string} [lista=this.listaAtual] - Nome da lista.
     * @returns {Promise<Object|boolean>} Confirmação ou false.
     */
    async updateItem(id, data = {}, lista = this.listaAtual) {
        const formDigest = await this.getFormDigestValue();
        const url = this.buildListUrl(lista, `/items(${id})`);
        const headers = {
            "Accept": "application/json;odata=verbose",
            "Content-Type": "application/json;odata=verbose",
            "X-RequestDigest": formDigest,
            "IF-MATCH": "*",
            "X-HTTP-Method": "MERGE"
        };
        const payload = JSON.stringify({
            "__metadata": { "type": this.encodeEntityType(lista) },
            ...data
        });
        const response = await fetch(url, { method: "POST", headers, body: payload });
        if (response.ok) return { d: { Id: parseInt(id) } };
        const errorData = await response.json();
        console.error('Erro detalhado do SharePoint:', errorData.error.message.value);
        return false;
    }

    /**
     * Exclui um item da lista.
     * @param {number} id - ID do item.
     * @param {string} [lista=this.listaAtual] - Nome da lista.
     * @returns {Promise<boolean>} True se sucesso.
     */
    async deleteItem(id, lista = this.listaAtual) {
        const formDigest = await this.getFormDigestValue();
        const url = this.buildListUrl(lista, `/items(${id})`);
        const headers = {
            "Accept": "application/json;odata=verbose",
            "X-RequestDigest": formDigest,
            "IF-MATCH": "*",
            "X-HTTP-Method": "DELETE"
        };
        const response = await fetch(url, { method: "POST", headers });
        if (!response.ok) throw new Error(await response.text());
        return true;
    }

    /**
     * Executa qualquer requisição arbitrária à API do SharePoint.
     * @param {string} api - Caminho da API.
     * @param {string} [method="GET"] - Método HTTP.
     * @param {any} [body=null] - Corpo da requisição.
     * @param {Object} [headers={}] - Cabeçalhos adicionais.
     * @returns {Promise<Object>} Resposta da API.
     */
    async anyRequest(api, method = "GET", body = null, headers = {}) {
        const url = `${this.site}/_api/${api}`;
        const defaultHeaders = {
            "accept": "application/json;odata=verbose",
            "accept-language": "pt-BR,pt;q=0.9,en-US;q=0.8,en;q=0.7",
            "charset": "UTF-8"
        };
        return await this.request(url, method, { ...defaultHeaders, ...headers }, body);
    }

    /**
     * Obtém itens da lista com parâmetros opcionais de consulta.
     * @param {Object} [params={}] - Parâmetros de consulta.
     * @param {string} [lista=this.listaAtual] - Nome da lista.
     * @returns {Promise<Object>} Lista de itens.
     */
    async getItems(params = {}, lista = this.listaAtual) {
        const url = new URL(this.buildListUrl(lista, "/items"));
        for (const parameter in params) {
            url.searchParams.append(`$${parameter}`, params[parameter]);
        }
        const headers = { "accept": "application/json;odata=verbose" };
        const response = await fetch(url.toString(), { method: 'GET', headers });
        return await response.json();
    }

    /**
     * Recupera um item específico da lista pelo ID.
     * @param {number} id - ID do item.
     * @param {string} [lista=this.listaAtual] - Nome da lista.
     * @returns {Promise<Object>} Item recuperado.
     */
    async getItemById(id, lista = this.listaAtual) {
        const url = this.buildListUrl(lista, `/items(${id})`);
        const headers = { "accept": "application/json;odata=verbose" };
        const response = await fetch(url, { method: 'GET', headers });
        const json = await response.json();
        return json.d;
    }

    /**
     * Obtém metadados da lista, como campos e tipos.
     * @param {string} [lista=this.listaAtual] - Nome da lista.
     * @returns {Promise<Object[]>} Metadados da lista.
     */
    async getListMetadata(lista = this.listaAtual) {
        const url = this.buildListUrl(lista, "/fields");
        const headers = { "accept": "application/json;odata=verbose" };
        const response = await fetch(url, { method: 'GET', headers });
        const json = await response.json();
        return json.d.results;
    }

    /**
     * Obtém informações do usuário atual logado.
     * @returns {Promise<Object>} Dados do usuário.
     */
    async getUserInfo() {
        const url = `${this.site}/_api/web/currentuser`;
        const headers = { "accept": "application/json;odata=verbose" };
        const response = await fetch(url, { method: 'GET', headers });
        const json = await response.json();
        return json.d;
    }

    /**
     * Obtém informações gerais do site atual.
     * @returns {Promise<Object>} Dados do site.
     */
    async getSiteInfo() {
        const url = `${this.site}/_api/web`;
        const headers = { "accept": "application/json;odata=verbose" };
        const response = await fetch(url, { method: 'GET', headers });
        const json = await response.json();
        return json.d;
    }

    /**
     * Pesquisa itens na lista com base em um filtro OData.
     * @param {string} filtro - Filtro OData.
     * @param {string} [lista=this.listaAtual] - Nome da lista.
     * @returns {Promise<Object[]>} Itens filtrados.
     */
    async searchItems(filtro, lista = this.listaAtual) {
        const url = this.buildListUrl(lista, `/items?$filter=${encodeURIComponent(filtro)}`);
        const headers = { "accept": "application/json;odata=verbose" };
        const response = await fetch(url, { method: 'GET', headers });
        const json = await response.json();
        return json.d.results;
    }
}

//
//  A partir daqui começa a lógica de interface, encapsulada em uma IIFE
//  para não poluir o escopo global quando o script é carregado no SharePoint.
//
(function () {
  // Formatação monetária utilizada em toda a interface
  const BRL = new Intl.NumberFormat('pt-BR', { style: 'currency', currency: 'BRL' });
  // Limiar que define quando o fluxo de marcos precisa ser exibido
  const REQ_THRESHOLD = 500000; // 1.5 milhões

  // Cliente já configurado apontando para o site utilizado nas demonstrações
  const SharePoint = new SPRestApi('https://arcelormittal.sharepoint.com/sites/controladorialongos/capex/');

  // Cache de elementos chave presentes no formulário e na área de leitura
  const form = document.getElementById('capexForm');
  const statusBox = document.getElementById('status');
  const submitBtn = form.querySelector('button[type="submit"]');
  const errorsBox = document.getElementById('errors');
  const milestonesWrap = document.getElementById('milestones');
  const addMilestoneBtn = document.getElementById('addMilestoneBtn');
  const projectValueInput = document.getElementById('projectValue');
  const approvalYearInput = document.getElementById('approvalYear');
  const capexFlag = document.getElementById('capexFlag');
  const milestoneSection = document.getElementById('milestoneSection');
  const projectList = document.getElementById('projectList');
  const projectDetails = document.getElementById('projectDetails');
  const appContainer = document.getElementById('app');
  const newProjectBtn = document.getElementById('newProjectBtn');
  const saveDraftBtn = document.getElementById('saveDraftBtn');
  const backBtn = document.getElementById('backBtn');
  google.charts.load('current', { packages: ['gantt'] });

  // Templates HTML usados para gerar marcos e atividades dinamicamente
  const milestoneTpl = document.getElementById('milestoneTemplate');
  const activityTpl = document.getElementById('activityTemplate');

  const currentYear = new Date().getFullYear();
  approvalYearInput.max = currentYear;
  approvalYearInput.placeholder = currentYear;

  // Estados auxiliares controlando marcos, projeto atual e reset silencioso
  let milestoneCount = 0;
  let currentProjectId = null;
  let resetFormWithoutAlert = true;

  // Helpers
  // Feedback visual ao usuário sobre o progresso das ações
  function updateStatus(message = '', type = 'info') {
    if (!statusBox) return;
    statusBox.textContent = message;
    statusBox.className = `status ${type}`;
  }

  // Converte valores com formatação brasileira em números nativos
  function parseNumberBRL(val) {
    if (typeof val === 'number') return val;
    if (!val) return 0;
    // aceita ponto ou vírgula como separador decimal
    const normalized = String(val).replace(/\./g, '').replace(',', '.').replace(/[^\d.]/g, '');
    return Number(normalized || 0);
  }

  // Aponta se o orçamento atual excede o limite para marcos obrigatórios
  function overThreshold() {
    return parseNumberBRL(projectValueInput.value) > REQ_THRESHOLD;
  }

  // Atualiza a legenda que orienta quando marcos devem ser adicionados
  function updateCapexFlag() {
    const n = parseNumberBRL(projectValueInput.value);
    if (!n) { capexFlag.textContent = ''; return; }
    capexFlag.innerHTML = n > REQ_THRESHOLD
      ? `<span class="ok">CAPEX BUDGET ${BRL.format(n)} &gt; ${BRL.format(REQ_THRESHOLD)} — marcos obrigatórios.</span>`
      : `CAPEX BUDGET ${BRL.format(n)} ≤ ${BRL.format(REQ_THRESHOLD)} — marcos não necessários.`;
  }

  // Esconde ou revela a seção de marcos de acordo com o orçamento
  function updateMilestoneVisibility() {
    const show = overThreshold();
    milestoneSection.style.display = show ? 'block' : 'none';
    if (!show) {
      milestonesWrap.innerHTML = '';
      milestoneCount = 0;
      refreshGantt();
    }
  }

  // Limpa o formulário e volta ao estado padrão
  function resetForm() {
    form.reset();
    currentProjectId = null;
    [...form.elements].forEach(el => el.disabled = false);
    if (saveDraftBtn) saveDraftBtn.style.display = 'inline-flex';
    submitBtn.style.display = 'inline-flex';
    milestonesWrap.innerHTML = '';
    milestoneCount = 0;
    refreshGantt();
  }

  // Alterna a UI para o modo de edição/cadastro
  function showForm() {
    if (appContainer) appContainer.style.display = 'none';
    form.style.display = 'block';
    if (backBtn) backBtn.style.display = 'inline-flex';
    if (newProjectBtn) newProjectBtn.style.display = 'none';
    document.body.style.overflow = 'auto';
  }

  // Retorna para a visão em lista e oculta o formulário
  function showProjectList() {
    form.style.display = 'none';
    if (appContainer) appContainer.style.display = 'flex';
    if (backBtn) backBtn.style.display = 'none';
    if (newProjectBtn) newProjectBtn.style.display = 'inline-block';
    resetForm();
    document.body.style.overflow = 'hidden';
  }

  // Mantém consistência das cores exibidas no selo de status
  function getStatusColor(status) {
    switch (status) {
      case 'Rascunho': return '#414141';
      case 'Em Aprovação': return '#970886';
      case 'Recusado': return '#f83241';
      case 'Aprovado': return '#fe8f46';
      default: return '#414141';
    }
  }

  // Formata datas vindas do SharePoint para o padrão brasileiro
  function formatDate(dateStr) {
    if (!dateStr) return '';
    try {
      const d = new Date(dateStr);
      return isNaN(d) ? '' : d.toLocaleDateString('pt-BR');
    } catch (e) {
      return '';
    }
  }
<<<<<<< HEAD

=======
>>>>>>> e682e28d
  // Renderiza os detalhes resumidos do projeto no painel principal
  function showProjectDetails(item) {
    if (!projectDetails) return;

    projectDetails.innerHTML = '';

    const wrapper = document.createElement('div');
    wrapper.className = 'project-details';

    if (!item) {
<<<<<<< HEAD
      const empty = document.createElement('div');
      empty.className = 'empty';
      const emptyTitle = document.createElement('p');
      emptyTitle.className = 'empty-title';
      emptyTitle.textContent = 'Selecione um projeto';
      const emptyCopy = document.createElement('p');
      emptyCopy.textContent = 'Clique em um projeto na lista ao lado para ver os detalhes';
      empty.append(emptyTitle, emptyCopy);
      wrapper.appendChild(empty);
      projectDetails.appendChild(wrapper);
      return;
    }

    const createDetailCard = (label, value, valueClass = '') => {
      const card = document.createElement('div');
      card.className = 'detail-card';
      const heading = document.createElement('h3');
      heading.textContent = label;
      const text = document.createElement('p');
      if (valueClass) text.className = valueClass;
      text.textContent = value;
      card.append(heading, text);
      return card;
    };

    const header = document.createElement('div');
    header.className = 'details-header';
    const titleEl = document.createElement('h1');
    titleEl.textContent = item.Title || '';
    const statusBadge = document.createElement('span');
    statusBadge.className = 'status-badge';
    statusBadge.textContent = item.Status || '';
    statusBadge.style.background = getStatusColor(item.Status);
    header.append(titleEl, statusBadge);

    const grid = document.createElement('div');
    grid.className = 'details-grid';

    const budgetCard = createDetailCard('Orçamento', BRL.format(item.CapexBudgetBRL || 0), 'budget-value');
    const responsible = createDetailCard('Responsável', item.Responsavel || item.ProjectLeader || '');
    const startDate = createDetailCard('Data de Início', formatDate(item.DataInicio));
    const endDate = createDetailCard('Data de Conclusão', formatDate(item.DataFim || item.DataConclusao));

    const descriptionCard = createDetailCard('Descrição do Projeto', item.Descricao || '');
    descriptionCard.classList.add('detail-desc');

    grid.append(budgetCard, responsible, startDate, endDate, descriptionCard);

    const actions = document.createElement('div');
    actions.className = 'detail-actions';

    const editBtn = document.createElement('button');
    editBtn.type = 'button';
    editBtn.className = 'btn secondary action-btn';
    editBtn.id = 'editProjectDetails';
    editBtn.textContent = 'Editar Projeto';
    actions.appendChild(editBtn);

    if (item.Status === 'Rascunho') {
      const approveBtn = document.createElement('button');
      approveBtn.type = 'button';
      approveBtn.className = 'btn primary action-btn approve';
      approveBtn.textContent = 'Enviar para Aprovação';
      actions.appendChild(approveBtn);
    }

    wrapper.append(header, grid, actions);
    projectDetails.appendChild(wrapper);

    const isEditable = item.Status === 'Rascunho' || item.Status === 'Reprovado para Revisão';
    if (isEditable) {
      editBtn.addEventListener('click', () => editProject(item.Id));
    } else {
      editBtn.disabled = true;
=======
      projectDetails.innerHTML = '<div class="project-details"><div class="empty"><p class="empty-title">Selecione um projeto</p><p>Clique em um projeto na lista ao lado para ver os detalhes</p></div></div>';
      return;
    }
    projectDetails.innerHTML = `
      <div class="project-details">
        <div class="details-header">
          <h1>${item.Title}</h1>
          <span class="status-badge" style="background:${getStatusColor(item.Status)}">${item.Status}</span>
        </div>
        <div class="details-grid">
          <div class="detail-card">
            <h3>Orçamento</h3>
            <p class="budget-value">${BRL.format(item.CapexBudgetBRL || 0)}</p>
          </div>
          <div class="detail-card">
            <h3>Responsável</h3>
            <p>${item.Responsavel || item.ProjectLeader || ''}</p>
          </div>
          <div class="detail-card">
            <h3>Data de Início</h3>
            <p>${formatDate(item.DataInicio)}</p>
          </div>
          <div class="detail-card">
            <h3>Data de Conclusão</h3>
            <p>${formatDate(item.DataFim || item.DataConclusao)}</p>
          </div>
          <div class="detail-card detail-desc">
            <h3>Descrição do Projeto</h3>
            <p>${item.Descricao || ''}</p>
          </div>
        </div>
        <div class="detail-actions">
          <button type="button" class="btn secondary action-btn" id="editProjectDetails">Editar Projeto</button>
          ${item.Status === 'Rascunho' ? '<button type="button" class="btn primary action-btn approve">Enviar para Aprovação</button>' : ''}
        </div>
      </div>`;
    const editBtn = document.getElementById('editProjectDetails');
    if (editBtn) {
      const editable = item.Status === 'Rascunho' || item.Status === 'Reprovado para Revisão';
      if (editable) {
        editBtn.addEventListener('click', () => editProject(item.Id));
      } else {
        editBtn.disabled = true;
      }
>>>>>>> e682e28d
    }
  }

  // Botão superior que leva o usuário direto para o formulário de criação
  if (newProjectBtn) {
    newProjectBtn.addEventListener('click', () => {
      resetFormWithoutAlert = true;
      resetForm();
      showForm();
      updateStatus('', 'info');
      resetFormWithoutAlert = false;
    });
  }

  // Busca e renderiza cartões com os projetos do usuário atual
  async function loadUserProjects() {
    if (!projectList) return;
    projectList.innerHTML = '';
    const projetos = SharePoint.getLista('Projetos');
    const res = await projetos.getItems({
      select: 'Id,Title,CapexBudgetBRL,Status',
      filter: `AuthorId eq '${_spPageContextInfo.userId}'`
    });
    const items = res.d?.results || [];

    items.forEach(item => {
      const card = document.createElement('div');
      card.className = 'project-card';
<<<<<<< HEAD

      const statusBadge = document.createElement('span');
      statusBadge.className = 'status-badge';
      statusBadge.style.background = getStatusColor(item.Status);
      statusBadge.textContent = item.Status || '';

      const title = document.createElement('h3');
      title.textContent = item.Title || '';

      const budget = document.createElement('p');
      budget.textContent = BRL.format(item.CapexBudgetBRL || 0);

      card.append(statusBadge, title, budget);
=======
      card.innerHTML = `
        <span class="status-badge" style="background:${getStatusColor(item.Status)}">${item.Status}</span>
        <h3>${item.Title}</h3>
        <p>${BRL.format(item.CapexBudgetBRL || 0)}</p>`;
>>>>>>> e682e28d
      card.addEventListener('click', async () => {
        const fullItem = await projetos.getItemById(item.Id);
        showProjectDetails(fullItem);
        [...projectList.children].forEach(c => c.classList.remove('selected'));
        card.classList.add('selected');
      });
      projectList.appendChild(card);
    });
    showProjectList();
    showProjectDetails(null);
  }

  // Preenche o formulário com os dados recuperados do SharePoint
  function fillForm(item) {
    document.getElementById('projectName').value = item.Title || '';
    document.getElementById('approvalYear').value = item.AnoAprovacao || '';
    document.getElementById('unit').value = item.Unidade || '';
    document.getElementById('center').value = item.Centro || '';
    document.getElementById('projectLocation').value = item.LocalImplantacao || '';
    document.getElementById('projectUser').value = item.ProjectUser || '';
    document.getElementById('projectLeader').value = item.ProjectLeader || '';
    document.getElementById('investmentType').value = item.TipoInvestimento || '';
    document.getElementById('assetType').value = item.TipoAtivo || '';
    document.getElementById('usefulLife').value = item.VidaUtilAnos || '';
    document.getElementById('projectValue').value = item.CapexBudgetBRL || '';
    document.getElementById('necessidade').value = item.NecessidadeNegocio || '';
    document.getElementById('solucao').value = item.SolucaoProposta || '';
    document.getElementById('kpi').value = item.KpiImpactado || '';
    document.getElementById('kpiDesc').value = item.KpiDescricao || '';
    document.getElementById('kpi_actual').value = item.KpiValorAtual || '';
    document.getElementById('kpi_expected').value = item.KpiValorEsperado || '';
    updateCapexFlag();
    updateMilestoneVisibility();
  }

  // Abre um projeto específico em modo de edição quando permitido
  async function editProject(id) {
    const item = await SharePoint.getLista('Projetos').getItemById(id);
    currentProjectId = id;
    fillForm(item);
    const msData = await fetchProjectStructure(id);
    setMilestonesData(msData);
    const editable = ['Rascunho', 'Reprovado para Revisão'].includes(item.Status);
    [...form.elements].forEach(el => el.disabled = !editable);
    if (saveDraftBtn) saveDraftBtn.style.display = editable ? 'inline-flex' : 'none';
    submitBtn.style.display = editable ? 'inline-flex' : 'none';
    showForm();
    updateStatus(`Status atual: ${item.Status}`, 'info');
  }

  // Persiste o formulário como rascunho e salva a estrutura hierárquica
  async function saveDraft() {
    const data = getProjectData();
    const milestones = getMilestonesData();
    const payload = {
      Title: data.nome,
      AnoAprovacao: data.ano_aprovacao,
      CapexBudgetBRL: data.capex_budget_brl,
      Centro: data.centro,
      KpiDescricao: data.kpiDesc,
      KpiImpactado: data.kpi,
      KpiValorAtual: data.kpi_actual,
      KpiValorEsperado: data.kpi_expected,
      LocalImplantacao: data.local_implantacao,
      NecessidadeNegocio: data.necessidade,
      ProjectLeader: data.project_leader,
      ProjectUser: data.project_user,
      SolucaoProposta: data.solucao,
      TipoAtivo: data.tipo_ativo,
      TipoInvestimento: data.tipo_investimento,
      Unidade: data.unidade,
      VidaUtilAnos: data.vida_util,
      Status: 'Rascunho'
    };
    updateStatus('Salvando rascunho...', 'info');
    try {
      let info;
      const projetos = SharePoint.getLista('Projetos');
      if (currentProjectId) {
        info = await projetos.updateItem(currentProjectId, payload);
      } else {
        info = await projetos.addItem(payload);
        currentProjectId = info.d?.Id || info.d?.ID;
      }
      await clearProjectStructure(currentProjectId);
      await saveProjectStructure(currentProjectId, milestones);
      updateStatus('Rascunho salvo.', 'success');
      await loadUserProjects();
    } catch (e) {
      updateStatus('Erro ao salvar rascunho.', 'error');
    }
  }

  // Atualiza rapidamente o status do item e re-renderiza a lista
  async function updateProjectStatus(id, status) {
    try {
      await SharePoint.getLista('Projetos').updateItem(id, { Status: status });
      await loadUserProjects();
      if (currentProjectId === id) {
        await editProject(id);
      }
    } catch (e) {
      console.error(e);
    }
  }

  // Cria um novo marco e garante que ele venha com uma atividade inicial
  function addMilestone(nameDefault) {
    milestoneCount++;
    const node = milestoneTpl.content.cloneNode(true);
    const ms = node.querySelector('[data-milestone]');
    const nameInput = node.querySelector('.milestone-name');
    const nameSummaryHeader = node.querySelector('summary');
    const actsWrap = node.querySelector('[data-activities]');
    const btnAddAct = node.querySelector('[data-add-activity]');
    const btnRemove = node.querySelector('[data-remove-milestone]');
    
    nameInput.addEventListener('input', e=>(nameSummaryHeader.textContent = e.target.value));

    nameInput.value = nameDefault || `Milestone ${milestoneCount}`;
    nameSummaryHeader.textContent = nameInput.value;

    btnAddAct.addEventListener('click', () => {
      addActivity(actsWrap);
      refreshGantt();
    });
    btnRemove.addEventListener('click', () => {
      ms.remove();
      renumberMilestones();
      refreshGantt();
    });

    milestonesWrap.appendChild(node);
    // Adiciona a primeira atividade por padrão para incentivar o preenchimento
    const justAdded = milestonesWrap.lastElementChild.querySelector('[data-activities]');
    addActivity(justAdded);
    renumberMilestones();
    refreshGantt();
  }

  // Atualiza a numeração padrão dos marcos conforme adições/remoções
  function renumberMilestones() {
    const all = [...milestonesWrap.querySelectorAll('.milestone-name')];
    let idx = 1;
    for (const el of all) {
      if (!el.value || /^Milestone\s+\d+$/i.test(el.value.trim())) {
        el.value = `Milestone ${idx}`;
      }
      idx++;
    }
  }

  // Insere uma atividade dentro de um marco, controlando datas e alocações
  function addActivity(container) {
    const node = activityTpl.content.cloneNode(true);
    const act = node.querySelector('[data-activity]');
    const btnRemove = node.querySelector('[data-remove-activity]');
    const start = node.querySelector('.act-start');
    const end = node.querySelector('.act-end');
    const yearWrap = node.querySelector('[data-year-fields]');

    // regra: início <= fim
    function validateDates() {
      if (start.value && end.value && start.value > end.value) {
        end.setCustomValidity('A data de fim não pode ser anterior à data de início.');
      } else {
        end.setCustomValidity('');
      }
    }
    function updateYearFields() {
      //yearWrap.innerHTML = '';
      if (!start.value || !end.value) {
        refreshGantt();
        return;
      }
      const startYear = new Date(start.value).getFullYear();
      const endYear = new Date(end.value).getFullYear();
      const years = [];
      for (let y = startYear; y <= endYear; y++) {
        const previousRow = yearWrap.querySelector(`.row[data-year="${y}"]`);
        years.push(y+'');
        if(previousRow !== null) continue;
        const row = document.createElement('div');
        row.className = 'row act-year';
        row.dataset.year = y;
        row.innerHTML = `
          <div class="c-4">
            <label>Valor CAPEX da atividade (BRL) - ${y}</label>
            <input type="number" class="act-capex" data-year="${y}" min="0" step="0.01" inputmode="decimal" required placeholder="Ex.: 250000,00" />
          </div>
          <div class="c-8">
            <label>Descrição - ${y}</label>
            <textarea class="act-desc" data-year="${y}" required placeholder="Detalhe a atividade, entregáveis e premissas."></textarea>
          </div>
        `;
        yearWrap.appendChild(row);
      }

      [...yearWrap.querySelectorAll('.row[data-year]')].forEach(ye=>{
        if(!years.includes(ye.dataset.year)) ye.remove();
      })

      refreshGantt();
    }
    start.addEventListener('change', () => { validateDates(); updateYearFields(); });
    end.addEventListener('change', () => { validateDates(); updateYearFields(); });

    btnRemove.addEventListener('click', () => {
      act.remove();
      refreshGantt();
    });

    const today = new Date().toISOString().substring(0,10);
    const tomorrow = new Date( new Date().getTime() + 1000 * 60 * 60 * 24 ).toISOString().substring(0,10);
    start.value = today;
    end.value = tomorrow;

    container.appendChild(node);
    updateYearFields();
    refreshGantt();
  }

  // Coleta os campos principais do formulário para montar o payload do projeto
  function getProjectData(){
    return {
        nome: getValueFromSelector('projectName').trim(),
        ano_aprovacao: parseInt(getValueFromSelector('approvalYear', 0), 10),
        unidade: getValueFromSelector('unit').trim(),
        centro: getValueFromSelector('center').trim(),
        local_implantacao: getValueFromSelector('projectLocation').trim(),
        project_user: getValueFromSelector('projectUser').trim(),
        project_leader: getValueFromSelector('projectLeader').trim(),
        tipo_investimento: getValueFromSelector('investmentType').trim(),
        tipo_ativo: getValueFromSelector('assetType').trim(),
        vida_util: parseInt(getValueFromSelector('usefulLife', 0), 10),
        capex_budget_brl: parseNumberBRL(getValueFromSelector('projectValue')),
        necessidade: getValueFromSelector('necessidade', "").trim(),
        solucao: getValueFromSelector('solucao', "").trim(),
        kpi: getValueFromSelector('kpi', "").trim(),
        kpiDesc: getValueFromSelector('kpiDesc', "").trim(),
        kpi_actual: parseNumberBRL(getValueFromSelector('kpi_actual', 0).trim()),
        kpi_expected: parseNumberBRL(getValueFromSelector('kpi_expected', 0).trim())
      }
  }

  // Extrai toda a hierarquia de marcos, atividades e alocações anuais
  function getMilestonesData() {
    const milestones = [];
    const msNodes = [...milestonesWrap.querySelectorAll('[data-milestone]')];
    const today = new Date().toISOString().substring(0,10);
    msNodes.forEach(ms => {
      const nome = getValueFromSelector('.milestone-name', "", ms).trim();
      const acts = [...ms.querySelectorAll('[data-activity]')].map(a => {
        const anual = [...a.querySelectorAll('.row[data-year]')].map(row => ({
          ano: parseInt(row.dataset.year, 10),
          capex_brl: parseNumberBRL(getValueFromSelector('.act-capex'), 0, row),
          descricao: getValueFromSelector('.act-desc', "", row).trim(),
        }));
        return {
          titulo: getValueFromSelector('.act-title', "", a).trim(),
          inicio: getValueFromSelector('.act-start', today, a),
          fim: getValueFromSelector('.act-end', today, a),
          elementoPep: getValueFromSelector('[name="kpi"]', "", a),
          anual,
        };
      });
      milestones.push({ nome, atividades: acts });
    });
    return milestones;
  }

  // Remove registros relacionados antes de salvar uma nova versão da estrutura
  async function clearProjectStructure(projectId) {
    const Marcos = SharePoint.getLista('Marcos');
    const Atividades = SharePoint.getLista('Atividades1');
    const Alocacoes = SharePoint.getLista('AlocacoesAnuais');

    const msRes = await Marcos.getItems({ select: 'Id', filter: `ProjetoId eq ${projectId}` });
    const marcos = msRes.d?.results || [];
    for (const ms of marcos) {
      const actRes = await Atividades.getItems({ select: 'Id', filter: `MarcoId eq ${ms.Id}` });
      const acts = actRes.d?.results || [];
      for (const act of acts) {
        const alRes = await Alocacoes.getItems({ select: 'Id', filter: `AtividadeId eq ${act.Id}` });
        const als = alRes.d?.results || [];
        for (const al of als) {
          await Alocacoes.deleteItem(al.Id);
        }
        await Atividades.deleteItem(act.Id);
      }
      await Marcos.deleteItem(ms.Id);
    }
  }

  // Persiste marcos, atividades e alocações nas listas secundárias do SharePoint
  async function saveProjectStructure(projectId, milestones) {
    const Marcos = SharePoint.getLista('Marcos');
    const Atividades = SharePoint.getLista('Atividades1');
    const Alocacoes = SharePoint.getLista('AlocacoesAnuais');
    for (const milestone of milestones) {
      const infoMarco = await Marcos.addItem({ Title: milestone.nome, ProjetoId: projectId });
      const marcoId = infoMarco.d?.Id || infoMarco.d?.ID;
      for (const atividade of milestone.atividades || []) {
        const infoAtv = await Atividades.addItem({
          Title: atividade.titulo,
          DataInicio: atividade.inicio,
          DataFim: atividade.fim,
          ElementoPEP: atividade.elementoPep,
          MarcoId: marcoId
        });
        const atvId = infoAtv.d?.Id || infoAtv.d?.ID;
        for (const anual of atividade.anual || []) {
          await Alocacoes.addItem({
            Title: '',
            Ano: anual.ano,
            CapexBRL: anual.capex_brl,
            Descricao: anual.descricao,
            AtividadeId: atvId
          });
        }
      }
    }
  }

  // Recarrega marcos, atividades e alocações para edição posterior
  async function fetchProjectStructure(projectId) {
    const Marcos = SharePoint.getLista('Marcos');
    const Atividades = SharePoint.getLista('Atividades1');
    const Alocacoes = SharePoint.getLista('AlocacoesAnuais');
    const msRes = await Marcos.getItems({ select: 'Id,Title', filter: `ProjetoId eq ${projectId}` });
    const result = [];
    for (const ms of msRes.d?.results || []) {
      const actRes = await Atividades.getItems({ select: 'Id,Title,DataInicio,DataFim,ElementoPEP', filter: `MarcoId eq ${ms.Id}` });
      const acts = [];
      for (const act of actRes.d?.results || []) {
        const alRes = await Alocacoes.getItems({ select: 'Ano,CapexBRL,Descricao', filter: `AtividadeId eq ${act.Id}` });
        const anual = (alRes.d?.results || []).map(a => ({ ano: a.Ano, capex_brl: a.CapexBRL, descricao: a.Descricao }));
        acts.push({ titulo: act.Title, inicio: act.DataInicio, fim: act.DataFim, elementoPep: act.ElementoPEP, anual });
      }
      result.push({ nome: ms.Title, atividades: acts });
    }
    return result;
  }

  // Recria dinamicamente a interface com base nos dados carregados
  function setMilestonesData(milestones) {
    milestonesWrap.innerHTML = '';
    milestoneCount = 0;
    milestones.forEach(ms => {
      addMilestone(ms.nome);
      const msNode = milestonesWrap.lastElementChild;
      const actsWrap = msNode.querySelector('[data-activities]');
      actsWrap.innerHTML = '';
      (ms.atividades || []).forEach(act => {
        addActivity(actsWrap);
        const actNode = actsWrap.lastElementChild;
        actNode.querySelector('.act-title').value = act.titulo || '';
        const start = actNode.querySelector('.act-start');
        const end = actNode.querySelector('.act-end');
        if (act.inicio) start.value = act.inicio.substring(0,10);
        if (act.fim) end.value = act.fim.substring(0,10);
        start.dispatchEvent(new Event('change'));
        end.dispatchEvent(new Event('change'));
        actNode.querySelector('[name="kpi"]').value = act.elementoPep || '';
        (act.anual || []).forEach(a => {
          const row = actNode.querySelector(`.row[data-year="${a.ano}"]`);
          if (row) {
            row.querySelector('.act-capex').value = a.capex_brl;
            row.querySelector('.act-desc').value = a.descricao;
          }
        });
      });
    });
    refreshGantt();
  }

  // Monta o gráfico de Gantt respeitando o estilo e cores definidos
  function drawGantt(milestones) {
    const chartEl = document.getElementById('ganttChart');
    const titleEl = document.getElementById('ganttCharTitle');
    
    const data = new google.visualization.DataTable();
    data.addColumn('string', 'Task ID');
    data.addColumn('string', 'Task Name');
    data.addColumn('string', 'Resource');
    data.addColumn('date', 'Start Date');
    data.addColumn('date', 'End Date');
    data.addColumn('number', 'Duration');
    data.addColumn('number', 'Percent Complete');
    data.addColumn('string', 'Dependencies');
    data.addColumn({ type: 'string', role: 'tooltip', p: { html: true } });

    const rows = [];
    let idCounter = 0;
    milestones.forEach((ms, i) => {
      idCounter++;
      let msStart = null;
      let msEnd = null;
      const actRows = [];
      // calcula o intervalo do marco
      ms.atividades.forEach((act, j) => {
        const startDate = act.inicio ? new Date(act.inicio) : new Date();
        const endDate = act.fim ? new Date(act.fim) : new Date( startDate.getTime() + 1000 * 60 * 60 * 24 );
        if (startDate && (!msStart || startDate < msStart)) msStart = startDate;
        if (endDate && (!msEnd || endDate > msEnd)) msEnd = endDate;
        const totalCapex = (act.anual || []).reduce((sum, y) => sum + (y.capex_brl || 0), 0);
        const descTooltip = (act.anual || []).map(y => `${y.ano}: ${BRL.format(y.capex_brl)} - ${y.descricao}`).join('<br/>');
        actRows.push([
            `ms-${idCounter}-${j}`,//Task ID
            act.titulo || `Atividade ${j+1}`, //Task Name
            "Atividade", //Resource
            startDate, //Start Date
            endDate, //End Date
            null, //Duration
            0, //Percent Complete
            `ms-${idCounter}`, //Dependencies
            `CAPEX total: ${BRL.format(totalCapex)}${descTooltip ? '<br/>' + descTooltip : ''}`    //tooltip
          ]);
      });

      if (msStart && msEnd) {
        rows.push([
          `ms-${idCounter}`,
          ms.nome,
          'milestone',
          msStart,
          msEnd,
          null,
          0,
          null,
          ms.nome
        ]);
      }
      rows.push(...actRows);
    });

    if (!rows.length) {
      chartEl.innerHTML = '';
      titleEl.style.display = 'none';
      return;
    }

    titleEl.style.display = 'block';

    data.addRows(rows);
    const chart = new google.visualization.Gantt(chartEl);
    chart.draw(data, {
      height: Math.max(200, rows.length * 40 + 40),
      tooltip: { isHtml: true },
      gantt: {
        criticalPathEnabled: false,
        arrow: {
          angle: 0,
          width: 0,
          color: '#ffffff',
          radius: 0
        },
        trackHeight: 30,
        palette: [
          { color: '#460a78', dark: '#be2846', light: '#e63c41' }, // milestones nas cores da empresa
          { color: '#f58746', dark: '#e63c41', light: '#ffbe6e' } // atividades nas cores da empresa
        ]
      }
    });
  }

  // Atualiza o gráfico sempre que algum dado de marcos/atividades muda
  function refreshGantt() {
    const milestones = getMilestonesData();
    const draw = () => drawGantt(milestones);
    if (google.visualization && google.visualization.Gantt) {
      draw();
    } else {
      google.charts.setOnLoadCallback(draw);
    }
  }

  // UI events
  // Principais listeners responsáveis por manter a UI sincronizada com as ações
  addMilestoneBtn.addEventListener('click', () => addMilestone());
  milestoneSection.addEventListener('input', refreshGantt);
  milestoneSection.addEventListener('change', refreshGantt);
  if (saveDraftBtn) saveDraftBtn.addEventListener('click', saveDraft);
  if (backBtn) backBtn.addEventListener('click', showProjectList);

  projectValueInput.addEventListener('input', () => {
    updateCapexFlag();
    updateMilestoneVisibility();
    refreshGantt();
  });
  projectValueInput.addEventListener('change', () => {
    updateCapexFlag();
    updateMilestoneVisibility();
    refreshGantt();
  });

  // Validation
  // Bloco extenso de validações que cobre as regras discutidas com o usuário
  function validateForm() {
    const errs = [];
    const errsEl = [];
    errorsBox.style.display = 'none';
    errorsBox.innerHTML = '';

    // Valida campos básicos do projeto
    const reqFields = [
      { id: 'projectName', label: 'Nome do Projeto' },
      { id: 'approvalYear', label: 'Ano de aprovação do Projeto' },
      { id: 'unit', label: 'Unidade' },
      { id: 'center', label: 'Centro' },
      { id: 'projectLocation', label: 'Local da implantação do projeto' },
      { id: 'projectUser', label: 'Project User do Projeto' },
      { id: 'projectLeader', label: 'Project Leader' },
      { id: 'investmentType', label: 'Tipo de investimento' },
      { id: 'assetType', label: 'Tipo de ativo' },
      { id: 'usefulLife', label: 'Vida útil do projeto' },
      { id: 'projectValue', label: 'CAPEX BUDGET do Projeto' },
    ];
    for (const f of reqFields) {
      const el = document.getElementById(f.id);
      if (!el.value || (el.type === 'number' && parseNumberBRL(el.value) < 0)) {
        errs.push(`Preencha o campo: <strong>${f.label}</strong>.`);
        errsEl.push(el);
      } else {
        el.classList.remove('is-invalid');
      }
    }

    const yearVal = parseInt(approvalYearInput.value, 10);
    if (isNaN(yearVal) || yearVal > currentYear) {
      errsEl.push(approvalYearInput);
      errs.push(`O <strong>ano de aprovação</strong> deve ser menor ou igual a ${currentYear}.`);
    } else {
      approvalYearInput.classList.remove('is-invalid');
    }

    // Requisito de marcos se CAPEX > 1,5 mi
    const mustHaveMilestone = overThreshold();
    const milestones = [...milestonesWrap.querySelectorAll('[data-milestone]')];

    if (mustHaveMilestone && milestones.length === 0) {
      errs.push('O valor CAPEX é superior a R$ 1,5 milhão. Adicione pelo menos <strong>1 marco</strong>.');
    }

    // Para cada marco: nome e pelo menos 1 atividade com campos válidos
    milestones.forEach((ms, i) => {
      const idx = i + 1;
      const name = ms.querySelector('.milestone-name');
      if (!name.value.trim()) {
        errs.push(`Informe o <strong>nome do marco ${idx}</strong>.`);
      }
      const acts = [...ms.querySelectorAll('[data-activity]')];
      if (acts.length === 0) {
        errs.push(`O <strong>marco ${idx}</strong> deve possuir pelo menos 1 atividade.`);
      }
      acts.forEach((a, j) => {
        const jdx = j + 1;
        const title = a.querySelector('.act-title');
        const start = a.querySelector('.act-start');
        const end = a.querySelector('.act-end');
        const yearRows = [...a.querySelectorAll('.row[data-year]')];

        if (!title.value.trim()) errs.push(`Atividade ${jdx} do marco ${idx}: informe o <strong>título</strong>.`);
        if (!start.value) errs.push(`Atividade ${jdx} do marco ${idx}: informe a <strong>data de início</strong>.`);
        if (!end.value) errs.push(`Atividade ${jdx} do marco ${idx}: informe a <strong>data de fim</strong>.`);
        if (start.value && end.value && start.value > end.value) {
          errs.push(`Atividade ${jdx} do marco ${idx}: a <strong>data de início</strong> não pode ser posterior à <strong>data de fim</strong>.`);
        }
        if (yearRows.length === 0) {
          errs.push(`Atividade ${jdx} do marco ${idx}: defina <strong>datas de início e fim</strong> válidas para gerar campos anuais.`);
        }
        yearRows.forEach(row => {
          const ano = row.dataset.year;
          const cap = parseNumberBRL(getValueFromSelector('.act-capex', 0, row));
          if (isNaN(cap) || cap < 0) {
            errs.push(`Atividade ${jdx} do marco ${idx}, ano ${ano}: informe o <strong>valor CAPEX</strong> (BRL) válido (≥ 0).`);
          }

          if (getValueFromSelector('.act-desc', "", row).trim().length === 0) {
            errs.push(`Atividade ${jdx} do marco ${idx}, ano ${ano}: informe a <strong>descrição</strong>.`);
          }
        });
      });
    });

    if (errs.length) {
      const ul = document.createElement('ul');
      errs.forEach(e => {
        const li = document.createElement('li');
        li.innerHTML = e;
        ul.appendChild(li);
      });
      errorsBox.appendChild(document.createTextNode('Por favor, corrija os itens abaixo:'));
      errorsBox.appendChild(ul);
      errorsBox.style.display = 'block';
      errsEl.forEach(inel=>inel.classList.add('is-invalid'));
      try {
        errsEl[0].scrollIntoView({ behavior: "smooth" });
        errsEl[0].focus();
      } catch (error) {
        
      }
      return false;
    }
    return true;
  }

  // Função utilitária para recuperar valores sem duplicar lógica de busca
  function getValueFromSelector(queryOrId, defaultValue = "", parent = document){
    let e = null;
    try {
      e = typeof parent.getElementById === "function"? parent.getElementById(queryOrId): parent.querySelector('#'+queryOrId);
    } catch (error) {
    } 
    if( e === null ) e = parent.querySelector(queryOrId);
    if( e === null ) e = { value: defaultValue };
    return e.value;
  }

  // Fluxo completo de submissão que simula a integração final com SharePoint
  form.addEventListener('submit', async (ev) => {
    ev.preventDefault();
    updateCapexFlag();
    updateMilestoneVisibility();
    if (!validateForm()) return;

    updateStatus('Enviando dados...', 'info');
    submitBtn.disabled = true;

    // Se chegou aqui, tudo válido. Monte um payload de exemplo e mostre no console.
    const payload = {
      projeto: getProjectData(),
      milestones: getMilestonesData()
    };

    const Projetos = SharePoint.getLista('Projetos');

    try {
      const infoProjeto = await Projetos.addItem({
        Title: payload.projeto.nome,
        AnoAprovacao: payload.projeto.ano_aprovacao,
        CapexBudgetBRL: payload.projeto.capex_budget_brl,
        Centro: payload.projeto.centro,
        KpiDescricao: payload.projeto.kpiDesc,
        KpiImpactado: payload.projeto.kpi,
        KpiValorAtual: payload.projeto.kpi_actual,
        KpiValorEsperado: payload.projeto.kpi_expected,
        LocalImplantacao: payload.projeto.local_implantacao,
        NecessidadeNegocio: payload.projeto.necessidade,
        ProjectLeader: payload.projeto.project_leader,
        ProjectUser: payload.projeto.project_user,
        SolucaoProposta: payload.projeto.solucao,
        TipoAtivo: payload.projeto.tipo_ativo,
        TipoInvestimento: payload.projeto.tipo_investimento,
        Unidade: payload.projeto.unidade,
        VidaUtilAnos: payload.projeto.vida_util
      });

      await saveProjectStructure(infoProjeto.d.ID, payload.milestones);
      updateStatus('Formulário enviado com sucesso!', 'success');
      refreshGantt();
      await loadUserProjects();
    } catch (error) {
      updateStatus('Ops, algo deu errado.', 'error');
    } finally {
      submitBtn.disabled = false;
    }
  });

  // Reset personalizado que confirma com o usuário antes de apagar campos
  form.addEventListener('reset', ev => {
    if (resetFormWithoutAlert === false && !confirm('Tem certeza que deseja limpar o formulário?')) {
      ev.preventDefault();
    } else {
      updateStatus('Formulário limpo.', 'info');
    }
  });

  // Estado inicial
  // Reaplica cálculos e carrega os projetos assim que o script é executado
  updateCapexFlag();
  updateMilestoneVisibility();
  refreshGantt();
  loadUserProjects();
})();<|MERGE_RESOLUTION|>--- conflicted
+++ resolved
@@ -420,10 +420,6 @@
       return '';
     }
   }
-<<<<<<< HEAD
-
-=======
->>>>>>> e682e28d
   // Renderiza os detalhes resumidos do projeto no painel principal
   function showProjectDetails(item) {
     if (!projectDetails) return;
@@ -434,7 +430,6 @@
     wrapper.className = 'project-details';
 
     if (!item) {
-<<<<<<< HEAD
       const empty = document.createElement('div');
       empty.className = 'empty';
       const emptyTitle = document.createElement('p');
@@ -509,52 +504,6 @@
       editBtn.addEventListener('click', () => editProject(item.Id));
     } else {
       editBtn.disabled = true;
-=======
-      projectDetails.innerHTML = '<div class="project-details"><div class="empty"><p class="empty-title">Selecione um projeto</p><p>Clique em um projeto na lista ao lado para ver os detalhes</p></div></div>';
-      return;
-    }
-    projectDetails.innerHTML = `
-      <div class="project-details">
-        <div class="details-header">
-          <h1>${item.Title}</h1>
-          <span class="status-badge" style="background:${getStatusColor(item.Status)}">${item.Status}</span>
-        </div>
-        <div class="details-grid">
-          <div class="detail-card">
-            <h3>Orçamento</h3>
-            <p class="budget-value">${BRL.format(item.CapexBudgetBRL || 0)}</p>
-          </div>
-          <div class="detail-card">
-            <h3>Responsável</h3>
-            <p>${item.Responsavel || item.ProjectLeader || ''}</p>
-          </div>
-          <div class="detail-card">
-            <h3>Data de Início</h3>
-            <p>${formatDate(item.DataInicio)}</p>
-          </div>
-          <div class="detail-card">
-            <h3>Data de Conclusão</h3>
-            <p>${formatDate(item.DataFim || item.DataConclusao)}</p>
-          </div>
-          <div class="detail-card detail-desc">
-            <h3>Descrição do Projeto</h3>
-            <p>${item.Descricao || ''}</p>
-          </div>
-        </div>
-        <div class="detail-actions">
-          <button type="button" class="btn secondary action-btn" id="editProjectDetails">Editar Projeto</button>
-          ${item.Status === 'Rascunho' ? '<button type="button" class="btn primary action-btn approve">Enviar para Aprovação</button>' : ''}
-        </div>
-      </div>`;
-    const editBtn = document.getElementById('editProjectDetails');
-    if (editBtn) {
-      const editable = item.Status === 'Rascunho' || item.Status === 'Reprovado para Revisão';
-      if (editable) {
-        editBtn.addEventListener('click', () => editProject(item.Id));
-      } else {
-        editBtn.disabled = true;
-      }
->>>>>>> e682e28d
     }
   }
 
@@ -583,7 +532,6 @@
     items.forEach(item => {
       const card = document.createElement('div');
       card.className = 'project-card';
-<<<<<<< HEAD
 
       const statusBadge = document.createElement('span');
       statusBadge.className = 'status-badge';
@@ -597,12 +545,6 @@
       budget.textContent = BRL.format(item.CapexBudgetBRL || 0);
 
       card.append(statusBadge, title, budget);
-=======
-      card.innerHTML = `
-        <span class="status-badge" style="background:${getStatusColor(item.Status)}">${item.Status}</span>
-        <h3>${item.Title}</h3>
-        <p>${BRL.format(item.CapexBudgetBRL || 0)}</p>`;
->>>>>>> e682e28d
       card.addEventListener('click', async () => {
         const fullItem = await projetos.getItemById(item.Id);
         showProjectDetails(fullItem);
