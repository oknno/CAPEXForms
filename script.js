--- conflicted
+++ resolved
@@ -493,12 +493,6 @@
 
     const content = document.createElement('div');
     content.className = 'project-card-content';
-<<<<<<< HEAD
-=======
-
-    const bottom = document.createElement('div');
-    bottom.className = 'project-card-bottom';
->>>>>>> 7bcf8d44
 
     const status = document.createElement('span');
     status.className = 'project-card-status';
@@ -520,10 +514,7 @@
       budgetRow.append(budget);
       content.append(budgetRow);
     }
-<<<<<<< HEAD
-
-=======
->>>>>>> 7bcf8d44
+    
     card.append(accent, content);
     card.addEventListener('click', () => selectProject(item.Id));
     projectList.append(card);
@@ -609,7 +600,7 @@
   highlightGrid.append(
     createHighlightBox('Orçamento', project.budgetBrl ? BRL.format(project.budgetBrl) : '—', { variant: 'budget' }),
     createHighlightBox('Responsável', project.projectLeader || project.projectUser || 'Não informado')
-<<<<<<< HEAD
+
   );
   wrapper.append(highlightGrid);
 
@@ -664,64 +655,7 @@
       });
     });
     actions.append(approveBtn);
-=======
-
-  );
-  wrapper.append(highlightGrid);
-
-  const timelineGrid = document.createElement('div');
-  timelineGrid.className = 'project-overview__grid';
-  timelineGrid.append(
-    createHighlightBox('Data de Início', formatDateValue(project.startDate)),
-    createHighlightBox('Data de Conclusão', formatDateValue(project.endDate))
-  );
-  wrapper.append(timelineGrid);
-
-  const descriptionSection = document.createElement('section');
-  descriptionSection.className = 'project-description';
-  const descTitle = document.createElement('h3');
-  descTitle.textContent = 'Descrição do Projeto';
-  const descText = document.createElement('p');
-  descText.className = 'project-description__text';
-  descText.textContent = project.proposedSolution || project.businessNeed || 'Sem descrição informada.';
-  descriptionSection.append(descTitle, descText);
-  wrapper.append(descriptionSection);
-
-  const actions = document.createElement('div');
-  actions.className = 'project-overview__actions';
-
-  const statusKey = project.status || '';
-  const canEditAndSend = ['Rascunho', 'Reprovado para Revisão'].includes(statusKey);
-  const viewOnlyStatuses = ['Aprovado', 'Reprovado', 'Em Aprovação'];
-
-  if (viewOnlyStatuses.includes(statusKey)) {
-    const viewBtn = document.createElement('button');
-    viewBtn.type = 'button';
-    viewBtn.className = 'btn ghost';
-    viewBtn.textContent = 'Visualizar Projeto';
-    viewBtn.addEventListener('click', () => openProjectForm('edit', detail));
-    actions.append(viewBtn);
-  } else if (canEditAndSend) {
-    const editBtn = document.createElement('button');
-    editBtn.type = 'button';
-    editBtn.className = 'btn primary';
-    editBtn.textContent = 'Editar Projeto';
-    editBtn.addEventListener('click', () => openProjectForm('edit', detail));
-    actions.append(editBtn);
-    
-    const approveBtn = document.createElement('button');
-    approveBtn.type = 'button';
-    approveBtn.className = 'btn accent';
-    approveBtn.textContent = 'Enviar para Aprovação';
-    approveBtn.addEventListener('click', () => {
-      openProjectForm('edit', detail);
-      requestAnimationFrame(() => {
-        sendApprovalBtn?.focus();
-      });
-    });
-    actions.append(approveBtn);
-
->>>>>>> 7bcf8d44
+
   } else {
     const fallbackBtn = document.createElement('button');
     fallbackBtn.type = 'button';
@@ -729,10 +663,6 @@
     fallbackBtn.textContent = 'Visualizar Projeto';
     fallbackBtn.addEventListener('click', () => openProjectForm('edit', detail));
     actions.append(fallbackBtn);
-<<<<<<< HEAD
-=======
-
->>>>>>> 7bcf8d44
   }
 
   if (actions.childElementCount) {
