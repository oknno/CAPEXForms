--- conflicted
+++ resolved
@@ -2814,10 +2814,6 @@
   return clauses.map((clause) => `(${clause})`).join(' or ');
 }
 
-<<<<<<< HEAD
-function formatODataText(value) {
-  return `'${String(value).replace(/'/g, "''")}'`;
-=======
 /**
  * Monta filtro combinando cláusulas de autoria e unidade para a lista de projetos.
  * @param {{userId:number|null, units:string[], unitField:string|null}} options - Dados necessários.
@@ -2859,7 +2855,6 @@
  */
 function sanitizeForOData(value) {
   return String(value ?? '').replace(/'/g, "''");
->>>>>>> 79bacf98
 }
 
 /**
@@ -3022,11 +3017,7 @@
     }
 
     const query = { orderby: 'Created desc', top: '5000' };
-<<<<<<< HEAD
-    const filter = createProjectAccessFilter({
-=======
     const filter = buildProjectAccessFilter({
->>>>>>> 79bacf98
       userId: currentUserId,
       units: userUnits,
       unitField: UNIT_ACCESS_SETTINGS.projectUnitField
