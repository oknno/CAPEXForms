--- conflicted
+++ resolved
@@ -399,12 +399,7 @@
   function showProjectDetails(item) {
     if (!projectDetails) return;
     if (!item) {
-<<<<<<< HEAD
       projectDetails.innerHTML = '<div class="project-details"><div class="empty"><p class="empty-title">Selecione um projeto</p><p>Clique em um projeto na lista ao lado</p><p>para ver os detalhes</p></div></div>';
-=======
-      projectDetails.innerHTML = '<div class="project-details"><div class="empty"><p>Selecione um projeto</p><p>Clique em um projeto na lista ao lado para ver e editar os detalhes. Para criar um novo, use o botão <strong>Novo Projeto</strong> acima.</p></div></div>';
->>>>>>> ee725a85
-      return;
     }
     projectDetails.innerHTML = `
       <div class="project-details">
