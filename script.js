--- conflicted
+++ resolved
@@ -410,10 +410,7 @@
     }
   }
 
-<<<<<<< HEAD
   // Formata datas vindas do SharePoint para o padrão brasileiro
-=======
->>>>>>> e88e93d1
   function formatDate(dateStr) {
     if (!dateStr) return '';
     try {
@@ -423,11 +420,7 @@
       return '';
     }
   }
-
-<<<<<<< HEAD
   // Renderiza os detalhes resumidos do projeto no painel principal
-=======
->>>>>>> e88e93d1
   function showProjectDetails(item) {
     if (!projectDetails) return;
     if (!item) {
