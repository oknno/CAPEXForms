--- conflicted
+++ resolved
@@ -711,42 +711,9 @@
     valueEl.classList.add('project-highlight__value--budget');
   }
 
-<<<<<<< HEAD
   box.append(labelEl, valueEl);
   return box;
 }
-=======
-  milestones.forEach((milestone) => {
-    const article = document.createElement('article');
-    const heading = document.createElement('h4');
-    heading.textContent = milestone.Title || 'Marco';
-    article.append(heading);
-
-    const milestoneActivities = activities.filter((act) => act.milestonesIdId === milestone.Id);
-    milestoneActivities.forEach((activity) => {
-      const activityBox = document.createElement('div');
-      activityBox.className = 'detail-box';
-      const activityTitle = document.createElement('strong');
-      activityTitle.textContent = activity.Title || 'Atividade';
-      const description = document.createElement('div');
-      description.innerHTML = [
-        formatPeriod(activity.startDate, activity.endDate),
-        activity.supplier ? `Fornecedor: ${activity.supplier}` : '',
-        activity.activityDescription || ''
-      ].filter(Boolean).join('<br>');
-
-      const pepsForActivity = activityPeps.filter((pep) => pep.activitiesIdId === activity.Id);
-      if (pepsForActivity.length) {
-        const pepList = document.createElement('ul');
-        pepsForActivity.forEach((pep) => {
-          const li = document.createElement('li');
-          const amount = pep.amountBrl ? BRL.format(pep.amountBrl) : '—';
-          li.textContent = `${pep.Title || 'PEP'} • ${amount} • Ano ${pep.year || '—'}`;
-          pepList.append(li);
-        });
-        description.appendChild(pepList);
-      }
->>>>>>> 63d9fd35
 
 function formatDateValue(value) {
   if (!value) {
