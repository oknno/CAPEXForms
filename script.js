// ============================================================================
// Integração com SharePoint via REST API
// ============================================================================
class SharePointService {
  constructor(siteUrl) {
    this.siteUrl = siteUrl.replace(/\/$/, '');
  }

  encodeEntity(listName) {
    return `SP.Data.${listName.replace(/ /g, '_x0020_').replace(/_/g, '_x005f_')}ListItem`;
  }

  buildUrl(listName, path = '/items') {
    if (!listName) {
      throw new Error('Lista SharePoint não informada.');
    }
    return `${this.siteUrl}/_api/web/lists/getbytitle('${listName}')${path}`;
  }

  async request(url, options = {}) {
    const response = await fetch(url, options);
    if (!response.ok) {
      const text = await response.text();
      throw new Error(text || response.statusText);
    }
    if (response.status === 204) {
      return null;
    }
    const text = await response.text();
    return text ? JSON.parse(text) : null;
  }

  async getFormDigest() {
    try {
      const url = `${this.siteUrl}/_api/contextinfo`;
      const headers = {
        Accept: 'application/json;odata=verbose',
        'Content-Type': 'application/json;odata=verbose'
      };
      const data = await this.request(url, { method: 'POST', headers });
      return data?.d?.GetContextWebInformation?.FormDigestValue;
    } catch (error) {
      if (typeof _spPageContextInfo !== 'undefined') {
        return _spPageContextInfo.formDigestValue;
      }
      throw error;
    }
  }

  async getItems(listName, params = {}) {
    const url = new URL(this.buildUrl(listName));
    Object.entries(params).forEach(([key, value]) => {
      if (value !== undefined && value !== null && value !== '') {
        url.searchParams.append(`$${key}`, value);
      }
    });
    const headers = { Accept: 'application/json;odata=verbose' };
    const data = await this.request(url.toString(), { headers });
    return data?.d?.results ?? [];
  }

  async getItem(listName, id) {
    const url = this.buildUrl(listName, `/items(${id})`);
    const headers = { Accept: 'application/json;odata=verbose' };
    const data = await this.request(url, { headers });
    return data?.d ?? null;
  }

  async createItem(listName, payload) {
    const digest = await this.getFormDigest();
    const headers = {
      Accept: 'application/json;odata=verbose',
      'Content-Type': 'application/json;odata=verbose',
      'X-RequestDigest': digest
    };
    const body = JSON.stringify({
      __metadata: { type: this.encodeEntity(listName) },
      ...payload
    });
    const data = await this.request(this.buildUrl(listName), { method: 'POST', headers, body });
    return data?.d ?? null;
  }

  async updateItem(listName, id, payload) {
    const digest = await this.getFormDigest();
    const headers = {
      Accept: 'application/json;odata=verbose',
      'Content-Type': 'application/json;odata=verbose',
      'X-RequestDigest': digest,
      'IF-MATCH': '*',
      'X-HTTP-Method': 'MERGE'
    };
    const body = JSON.stringify({
      __metadata: { type: this.encodeEntity(listName) },
      ...payload
    });
    await this.request(this.buildUrl(listName, `/items(${id})`), { method: 'POST', headers, body });
    return true;
  }

  async deleteItem(listName, id) {
    const digest = await this.getFormDigest();
    const headers = {
      Accept: 'application/json;odata=verbose',
      'X-RequestDigest': digest,
      'IF-MATCH': '*',
      'X-HTTP-Method': 'DELETE'
    };
    await this.request(this.buildUrl(listName, `/items(${id})`), { method: 'POST', headers });
    return true;
  }
}

// ============================================================================
// Estado global e referências da interface
// ============================================================================
const BRL = new Intl.NumberFormat('pt-BR', { style: 'currency', currency: 'BRL' });
const DATE_FMT = new Intl.DateTimeFormat('pt-BR');
const BUDGET_THRESHOLD = 1_000_000;

const SITE_URL = window.SHAREPOINT_SITE_URL || 'https://arcelormittal.sharepoint.com/sites/controladorialongos/capex';
const sp = new SharePointService("https://arcelormittal.sharepoint.com/sites/controladorialongos/capex");

const state = {
  projects: [],
  selectedProjectId: null,
  currentDetails: null,
  editingSnapshot: {
    simplePeps: new Set(),
    milestones: new Set(),
    activities: new Set(),
    activityPeps: new Set()
  }
};

function updateProjectState(projectId, changes = {}) {
  if (!projectId) return;
  const index = state.projects.findIndex((item) => Number(item.Id) === Number(projectId));
  if (index === -1) return;
  state.projects[index] = {
    ...state.projects[index],
    ...changes
  };
}

const newProjectBtn = document.getElementById('newProjectBtn');
const projectSearch = document.getElementById('projectSearch');
const projectList = document.getElementById('projectList');
const projectDetails = document.getElementById('projectDetails');
const overlay = document.getElementById('formOverlay');
const projectForm = document.getElementById('projectForm');
const formTitle = document.getElementById('formTitle');
const closeFormBtn = document.getElementById('closeFormBtn');
const sendApprovalBtn = document.getElementById('sendApprovalBtn');
const formStatus = document.getElementById('formStatus');
const formErrors = document.getElementById('formErrors');
const statusField = document.getElementById('statusField');
const budgetHint = document.getElementById('budgetHint');
const simplePepSection = document.getElementById('simplePepSection');
const simplePepList = document.getElementById('simplePepList');
const addSimplePepBtn = document.getElementById('addSimplePepBtn');
const keyProjectSection = document.getElementById('keyProjectSection');
const milestoneList = document.getElementById('milestoneList');
const addMilestoneBtn = document.getElementById('addMilestoneBtn');

const ganttContainer = document.getElementById('ganttContainer');
const ganttTitleEl = document.getElementById('ganttChartTitle');
const ganttChartEl = document.getElementById('ganttChart');

const approvalYearInput = document.getElementById('approvalYear');
const projectBudgetInput = document.getElementById('projectBudget');

const simplePepTemplate = document.getElementById('simplePepTemplate');
const milestoneTemplate = document.getElementById('milestoneTemplate');
const activityTemplate = document.getElementById('activityTemplate');

// ============================================================================
// Gantt Chart
// ============================================================================
let ganttLoaderStarted = false;
let ganttReady = false;
let ganttRefreshScheduled = false;

function initGantt() {
  if (ganttLoaderStarted) return;
  if (!window.google || !google.charts) return;
  ganttLoaderStarted = true;
  google.charts.load('current', { packages: ['gantt'] });
  google.charts.setOnLoadCallback(() => {
    ganttReady = true;
    refreshGantt();
  });
}

function queueGanttRefresh() {
  if (ganttRefreshScheduled) return;
  ganttRefreshScheduled = true;
  requestAnimationFrame(() => {
    ganttRefreshScheduled = false;
    refreshGantt();
  });
}

function refreshGantt() {
  if (!ganttContainer) return;
  if (keyProjectSection.classList.contains('hidden')) {
    ganttContainer.classList.add('hidden');
    if (ganttChartEl) {
      ganttChartEl.innerHTML = '';
    }
    return;
  }

  const milestones = collectMilestonesForGantt();
  const draw = () => drawGantt(milestones);

  if (ganttReady && window.google?.visualization?.Gantt) {
    draw();
  } else if (ganttLoaderStarted && window.google?.charts) {
    google.charts.setOnLoadCallback(draw);
  } else {
    initGantt();
  }
}

function collectMilestonesForGantt() {
  const milestones = [];
  if (!milestoneList) return milestones;

  milestoneList.querySelectorAll('.milestone').forEach((milestoneEl, index) => {
    const titleInput = milestoneEl.querySelector('.milestone-title');
    const nome = titleInput?.value.trim() || `Marco ${index + 1}`;
    const atividades = [];

    milestoneEl.querySelectorAll('.activity').forEach((activityEl, actIndex) => {
      const title = activityEl.querySelector('.activity-title')?.value.trim() || `Atividade ${actIndex + 1}`;
      const inicio = activityEl.querySelector('.activity-start')?.value || null;
      const fim = activityEl.querySelector('.activity-end')?.value || null;
      const anual = [];
      const ano = parseNumber(activityEl.querySelector('.activity-pep-year')?.value);
      const amountRaw = parseFloat(activityEl.querySelector('.activity-pep-amount')?.value);
      const amount = Number.isFinite(amountRaw) ? amountRaw : 0;
      const descricao = activityEl.querySelector('.activity-pep-title')?.value.trim() || '';

      if (descricao || ano || amount > 0) {
        anual.push({
          ano,
          capex_brl: amount,
          descricao
        });
      }

      atividades.push({
        titulo: title,
        inicio,
        fim,
        anual
      });
    });

    milestones.push({
      nome,
      atividades
    });
  });

  return milestones;
}

function drawGantt(milestones) {
  if (!ganttContainer || !ganttChartEl || !window.google?.visualization) return;

  const data = new google.visualization.DataTable();
  data.addColumn('string', 'Task ID');
  data.addColumn('string', 'Task Name');
  data.addColumn('string', 'Resource');
  data.addColumn('date', 'Start Date');
  data.addColumn('date', 'End Date');
  data.addColumn('number', 'Duration');
  data.addColumn('number', 'Percent Complete');
  data.addColumn('string', 'Dependencies');
  data.addColumn({ type: 'string', role: 'tooltip', p: { html: true } });

  const rows = [];
  let idCounter = 0;

  milestones.forEach((milestone) => {
    if (!milestone) return;
    idCounter += 1;
    let msStart = null;
    let msEnd = null;
    const activityRows = [];
    const activities = Array.isArray(milestone.atividades) ? milestone.atividades : [];

    activities.forEach((activity, index) => {
      const startDate = activity.inicio ? new Date(activity.inicio) : new Date();
      const endDate = activity.fim ? new Date(activity.fim) : new Date(startDate.getTime() + 1000 * 60 * 60 * 24);
      if (!msStart || startDate < msStart) msStart = startDate;
      if (!msEnd || endDate > msEnd) msEnd = endDate;

      const totalCapex = activity.anual.reduce((total, year) => total + (year.capex_brl || 0), 0);
      const tooltipLines = activity.anual.map((year) => {
        const yearLabel = year.ano ?? 'Ano não informado';
        const description = year.descricao ? ` - ${year.descricao}` : '';
        return `${yearLabel}: ${BRL.format(year.capex_brl || 0)}${description}`;
      });

      activityRows.push([
        `ms-${idCounter}-${index}`,
        activity.titulo || `Atividade ${index + 1}`,
        'Atividade',
        startDate,
        endDate,
        null,
        0,
        `ms-${idCounter}`,
        `CAPEX total: ${BRL.format(totalCapex)}${tooltipLines.length ? `<br/>${tooltipLines.join('<br/>')}` : ''}`
      ]);
    });

    if (msStart && msEnd) {
      rows.push([
        `ms-${idCounter}`,
        milestone.nome,
        'milestone',
        msStart,
        msEnd,
        null,
        0,
        null,
        milestone.nome
      ]);
    }

    rows.push(...activityRows);
  });

  if (!rows.length) {
    ganttChartEl.innerHTML = '';
    ganttContainer.classList.add('hidden');
    return;
  }

  ganttContainer.classList.remove('hidden');
  if (ganttTitleEl) {
    ganttTitleEl.classList.remove('hidden');
  }

  data.addRows(rows);
  const chart = new google.visualization.Gantt(ganttChartEl);
  chart.draw(data, {
    height: Math.max(200, rows.length * 40 + 40),
    tooltip: { isHtml: true },
    gantt: {
      criticalPathEnabled: false,
      arrow: {
        angle: 0,
        width: 0,
        color: '#ffffff',
        radius: 0
      },
      trackHeight: 30,
      palette: [
        { color: '#460a78', dark: '#be2846', light: '#e63c41' },
        { color: '#f58746', dark: '#e63c41', light: '#ffbe6e' }
      ]
    }
  });
}

// ============================================================================
// Inicialização
// ============================================================================
function init() {
  bindEvents();
  const currentYear = new Date().getFullYear();
  approvalYearInput.value = currentYear;
  approvalYearInput.max = currentYear;
  loadProjects();
  initGantt();
  window.addEventListener('load', initGantt, { once: true });
}

function bindEvents() {
  newProjectBtn.addEventListener('click', () => openProjectForm('create'));
  closeFormBtn.addEventListener('click', closeForm);
  if (projectSearch) {
    projectSearch.addEventListener('input', () => renderProjectList());
  }

  projectForm.addEventListener('submit', handleFormSubmit);
  sendApprovalBtn.addEventListener('click', () => {
    projectForm.dataset.action = 'approval';
    projectForm.requestSubmit();
  });

  projectBudgetInput.addEventListener('input', () => updateBudgetSections());
  approvalYearInput.addEventListener('input', () => updateSimplePepYears());

  addSimplePepBtn.addEventListener('click', () => {
    ensureSimplePepRow();
  });

  addMilestoneBtn.addEventListener('click', () => {
    ensureMilestoneBlock();
  });

  simplePepList.addEventListener('click', (event) => {
    if (event.target.classList.contains('remove-row')) {
      const row = event.target.closest('.pep-row');
      row?.remove();
    }
  });

  milestoneList.addEventListener('click', (event) => {
    const button = event.target.closest('button');
    if (!button) return;

    if (button.classList.contains('remove-milestone')) {
      button.closest('.milestone')?.remove();
      queueGanttRefresh();
      return;
    }
    if (button.classList.contains('add-activity')) {
      const milestone = button.closest('.milestone');
      addActivityBlock(milestone);
      queueGanttRefresh();
      return;
    }
    if (button.classList.contains('remove-activity')) {
      const activity = button.closest('.activity');
      activity?.remove();
      queueGanttRefresh();
    }
  });

  const handleMilestoneFormChange = (event) => {
    if (event.target.classList?.contains('activity-start')) {
      const activity = event.target.closest('.activity');
      updateActivityPepYear(activity, { force: true });
    }
    queueGanttRefresh();
  };

  milestoneList.addEventListener('input', handleMilestoneFormChange);
  milestoneList.addEventListener('change', handleMilestoneFormChange);
}

// ============================================================================
// Carregamento e renderização da lista de projetos
// ============================================================================
async function loadProjects() {
  try {
    const currentUserId = _spPageContextInfo.userId; // pega o ID do usuário logado
    const results = await sp.getItems('Projects', { 
      orderby: 'Created desc',
      filter: `AuthorId eq ${currentUserId}`
    });
    state.projects = results;
    renderProjectList();
  } catch (error) {
    console.error('Erro ao carregar projetos', error);
  }
}

function renderProjectList() {
  const filter = (projectSearch?.value || '').toLowerCase();
  projectList.innerHTML = '';

  const filtered = state.projects.filter((item) =>
    item.Title?.toLowerCase().includes(filter)
  );

  if (filtered.length === 0) {
    const empty = document.createElement('p');
    empty.className = 'hint';
    empty.textContent = 'Nenhum projeto encontrado.';
    projectList.append(empty);
    return;
  }

  filtered.forEach((item) => {
    const card = document.createElement('article');
    card.className = 'project-card';
    if (state.selectedProjectId === item.Id) {
      card.classList.add('selected');
    }
    card.dataset.id = item.Id;

    const accent = document.createElement('span');
    accent.className = 'project-card-accent';
    accent.style.background = statusColor(item.status);

    const content = document.createElement('div');
    content.className = 'project-card-content';
<<<<<<< HEAD
=======

    const title = document.createElement('span');
    title.className = 'project-card-title';
    title.textContent = item.Title || 'Projeto sem título';
>>>>>>> e05383f8

    const bottom = document.createElement('div');
    bottom.className = 'project-card-bottom';

    const status = document.createElement('span');
    status.className = 'project-card-status';
    status.textContent = item.status || 'Sem status';
    status.style.color = statusColor(item.status);
<<<<<<< HEAD

    const title = document.createElement('span');
    title.className = 'project-card-title';
    title.textContent = item.Title || 'Projeto sem título';

    content.append(status, title);

    if (item.budgetBrl) {
      const budgetRow = document.createElement('div');
      budgetRow.className = 'project-card-bottom';
      const budget = document.createElement('span');
      budget.className = 'project-card-meta';
      budget.textContent = BRL.format(item.budgetBrl);
      budgetRow.append(budget);
      content.append(budgetRow);
    }

=======
    bottom.append(status);

    const metaPieces = [];
    if (item.approvalYear) {
      metaPieces.push(item.approvalYear);
    }
    if (item.budgetBrl) {
      metaPieces.push(BRL.format(item.budgetBrl));
    }
    if (metaPieces.length) {
      const meta = document.createElement('span');
      meta.className = 'project-card-meta';
      meta.textContent = metaPieces.join(' • ');
      bottom.append(meta);
    }

    content.append(title, bottom);
>>>>>>> e05383f8
    card.append(accent, content);
    card.addEventListener('click', () => selectProject(item.Id));
    projectList.append(card);
  });
}

async function selectProject(projectId) {
  state.selectedProjectId = projectId;
  renderProjectList();
  await loadProjectDetails(projectId);
}

async function loadProjectDetails(projectId) {
  projectDetails.innerHTML = '';
  const loader = document.createElement('p');
  loader.textContent = 'Carregando…';
  loader.className = 'hint';
  projectDetails.append(loader);

  try {
    const project = await sp.getItem('Projects', projectId);
    const [milestones, activities, peps] = await Promise.all([
      sp.getItems('Milestones', { filter: `projectsIdId eq ${projectId}` }),
      sp.getItems('Activities', { filter: `projectsIdId eq ${projectId}` }),
      sp.getItems('Peps', { filter: `projectsIdId eq ${projectId}` })
    ]);

    const detail = {
      project,
      milestones,
      activities,
      peps,
      simplePeps: peps.filter((pep) => !pep.activitiesIdId),
      activityPeps: peps.filter((pep) => pep.activitiesIdId)
    };

    state.currentDetails = detail;
    renderProjectDetails(detail);
  } catch (error) {
    console.error('Erro ao carregar detalhes do projeto', error);
    projectDetails.innerHTML = '';
    const errorBox = document.createElement('p');
    errorBox.className = 'hint';
    errorBox.textContent = 'Não foi possível carregar os dados do projeto.';
    projectDetails.append(errorBox);
  }
}

function renderProjectDetails(detail) {
  projectDetails.innerHTML = '';
  if (!detail?.project) {
    projectDetails.append(createEmptyState());
    return;
  }

  const { project } = detail;
<<<<<<< HEAD
=======

  if (project.status === 'Reprovado') {
    const message = document.createElement('div');
    message.className = 'empty-state';
    const title = document.createElement('h2');
    title.textContent = project.Title || 'Projeto reprovado';
    const text = document.createElement('p');
    text.textContent = 'Este projeto foi reprovado e está disponível apenas para consulta.';
    message.append(title, text);
    projectDetails.append(message);
    return;
  }
>>>>>>> e05383f8

  const wrapper = document.createElement('div');
  wrapper.className = 'project-overview';

  const header = document.createElement('div');
  header.className = 'project-overview__header';
  const title = document.createElement('h2');
  title.className = 'project-overview__title';
  title.textContent = project.Title || 'Projeto sem título';
  const status = document.createElement('span');
  status.className = 'status-pill';
  status.style.background = statusColor(project.status);
  status.textContent = project.status || 'Sem status';
  header.append(title, status);

  if (project.status === 'Aprovado') {
    const info = document.createElement('p');
    info.className = 'project-overview__hint';
    info.textContent = 'Projeto aprovado - somente leitura.';
    header.append(info);
  }

  wrapper.append(header);

  const highlightGrid = document.createElement('div');
  highlightGrid.className = 'project-overview__grid';
  highlightGrid.append(
    createHighlightBox('Orçamento', project.budgetBrl ? BRL.format(project.budgetBrl) : '—', { variant: 'budget' }),
    createHighlightBox('Responsável', project.projectLeader || project.projectUser || 'Não informado')
<<<<<<< HEAD
  );
  wrapper.append(highlightGrid);

  const timelineGrid = document.createElement('div');
  timelineGrid.className = 'project-overview__grid';
  timelineGrid.append(
    createHighlightBox('Data de Início', formatDateValue(project.startDate)),
    createHighlightBox('Data de Conclusão', formatDateValue(project.endDate))
  );
  wrapper.append(timelineGrid);

  const descriptionSection = document.createElement('section');
  descriptionSection.className = 'project-description';
  const descTitle = document.createElement('h3');
  descTitle.textContent = 'Descrição do Projeto';
  const descText = document.createElement('p');
  descText.className = 'project-description__text';
  descText.textContent = project.proposedSolution || project.businessNeed || 'Sem descrição informada.';
  descriptionSection.append(descTitle, descText);
  wrapper.append(descriptionSection);

  const actions = document.createElement('div');
  actions.className = 'project-overview__actions';

  const statusKey = project.status || '';
  const canEditAndSend = ['Rascunho', 'Reprovado para Revisão'].includes(statusKey);
  const viewOnlyStatuses = ['Aprovado', 'Reprovado', 'Em Aprovação'];

  if (viewOnlyStatuses.includes(statusKey)) {
    const viewBtn = document.createElement('button');
    viewBtn.type = 'button';
    viewBtn.className = 'btn ghost';
    viewBtn.textContent = 'Visualizar Projeto';
    viewBtn.addEventListener('click', () => openProjectForm('edit', detail));
    actions.append(viewBtn);
  } else if (canEditAndSend) {
    const editBtn = document.createElement('button');
    editBtn.type = 'button';
    editBtn.className = 'btn primary';
    editBtn.textContent = 'Editar Projeto';
    editBtn.addEventListener('click', () => openProjectForm('edit', detail));
    actions.append(editBtn);

=======
  );
  wrapper.append(highlightGrid);

  const timelineGrid = document.createElement('div');
  timelineGrid.className = 'project-overview__grid';
  timelineGrid.append(
    createHighlightBox('Data de Início', formatDateValue(project.startDate)),
    createHighlightBox('Data de Conclusão', formatDateValue(project.endDate))
  );
  wrapper.append(timelineGrid);

  const descriptionSection = document.createElement('section');
  descriptionSection.className = 'project-description';
  const descTitle = document.createElement('h3');
  descTitle.textContent = 'Descrição do Projeto';
  const descText = document.createElement('p');
  descText.className = 'project-description__text';
  descText.textContent = project.proposedSolution || project.businessNeed || 'Sem descrição informada.';
  descriptionSection.append(descTitle, descText);
  wrapper.append(descriptionSection);

  const actions = document.createElement('div');
  actions.className = 'project-overview__actions';

  const canEdit = ['Rascunho', 'Reprovado para Revisão'].includes(project.status);
  const canSendApproval = ['Rascunho', 'Reprovado para Revisão'].includes(project.status);
  const canReject = project.status === 'Em Aprovação';

  if (canEdit) {
    const editBtn = document.createElement('button');
    editBtn.type = 'button';
    editBtn.className = 'btn primary';
    editBtn.textContent = 'Editar Projeto';
    editBtn.addEventListener('click', () => openProjectForm('edit', detail));
    actions.append(editBtn);
  }

  if (canReject) {
    const rejectBtn = document.createElement('button');
    rejectBtn.type = 'button';
    rejectBtn.className = 'btn ghost';
    rejectBtn.textContent = 'Recusar';
    rejectBtn.addEventListener('click', () => {
      openProjectForm('edit', detail);
      statusField.value = 'Reprovado para Revisão';
    });
    actions.append(rejectBtn);
  }

  if (canSendApproval) {
>>>>>>> e05383f8
    const approveBtn = document.createElement('button');
    approveBtn.type = 'button';
    approveBtn.className = 'btn accent';
    approveBtn.textContent = 'Enviar para Aprovação';
    approveBtn.addEventListener('click', () => {
      openProjectForm('edit', detail);
      requestAnimationFrame(() => {
        sendApprovalBtn?.focus();
      });
    });
    actions.append(approveBtn);
<<<<<<< HEAD
  } else {
    const fallbackBtn = document.createElement('button');
    fallbackBtn.type = 'button';
    fallbackBtn.className = 'btn ghost';
    fallbackBtn.textContent = 'Visualizar Projeto';
    fallbackBtn.addEventListener('click', () => openProjectForm('edit', detail));
    actions.append(fallbackBtn);
=======
>>>>>>> e05383f8
  }

  if (actions.childElementCount) {
    wrapper.append(actions);
  }

  projectDetails.append(wrapper);
}

function createEmptyState() {
  const empty = document.createElement('div');
  empty.className = 'empty-state';
  const title = document.createElement('h2');
  title.textContent = 'Selecione um projeto';
  const text = document.createElement('p');
  text.textContent = 'Escolha um item na lista ao lado para visualizar os detalhes.';
  empty.append(title, text);
  return empty;
}

function createHighlightBox(label, value, options = {}) {
  const { variant } = options;
  const box = document.createElement('div');
  box.className = 'project-highlight';
  if (variant) {
    box.classList.add(`project-highlight--${variant}`);
  }

  const labelEl = document.createElement('span');
  labelEl.className = 'project-highlight__label';
  labelEl.textContent = label;

  const valueEl = document.createElement('span');
  valueEl.className = 'project-highlight__value';
  valueEl.textContent = value || '—';
  if (variant === 'budget') {
    valueEl.classList.add('project-highlight__value--budget');
  }

  box.append(labelEl, valueEl);
  return box;
}

function formatDateValue(value) {
  if (!value) {
    return '—';
  }

  const date = new Date(value);
  if (Number.isNaN(date.getTime())) {
    return '—';
  }

  return DATE_FMT.format(date);
}

// ============================================================================
// Formulário: abertura, preenchimento e coleta dos dados
// ============================================================================
function openProjectForm(mode, detail = null) {
  projectForm.reset();
  formStatus.classList.remove('show');
  formErrors.classList.remove('show');
  formErrors.textContent = '';
  projectForm.dataset.mode = mode;
  projectForm.dataset.action = 'save';
  projectForm.dataset.projectId = detail?.project?.Id || '';

  state.editingSnapshot = {
    simplePeps: new Set(),
    milestones: new Set(),
    activities: new Set(),
    activityPeps: new Set()
  };

  simplePepList.innerHTML = '';
  milestoneList.innerHTML = '';

  if (mode === 'create') {
    formTitle.textContent = 'Novo Projeto';
    statusField.value = 'Rascunho';
    sendApprovalBtn.classList.remove('hidden');
    updateBudgetSections({ clear: true });
  } else if (detail) {
    fillFormWithProject(detail);
  }

  updateSimplePepYears();
  overlay.classList.remove('hidden');
  queueGanttRefresh();
}

function fillFormWithProject(detail) {
  const { project, simplePeps, milestones, activities, activityPeps } = detail;
  formTitle.textContent = `Editar Projeto #${project.Id}`;
  statusField.value = project.status || 'Rascunho';
  sendApprovalBtn.classList.toggle('hidden', !['Rascunho', 'Reprovado para Revisão'].includes(project.status));

  document.getElementById('projectName').value = project.Title || '';
  document.getElementById('category').value = project.category || '';
  document.getElementById('investmentType').value = project.investmentType || '';
  document.getElementById('assetType').value = project.assetType || '';
  document.getElementById('projectFunction').value = project.projectFunction || '';

  document.getElementById('approvalYear').value = project.approvalYear || '';
  document.getElementById('startDate').value = project.startDate ? project.startDate.substring(0, 10) : '';
  document.getElementById('endDate').value = project.endDate ? project.endDate.substring(0, 10) : '';

  document.getElementById('projectBudget').value = project.budgetBrl ?? '';
  document.getElementById('investmentLevel').value = project.investmentLevel || '';
  document.getElementById('fundingSource').value = project.fundingSource || '';
  document.getElementById('depreciationCostCenter').value = project.depreciationCostCenter || '';

  document.getElementById('company').value = project.company || '';
  document.getElementById('center').value = project.center || '';
  document.getElementById('unit').value = project.unit || '';
  document.getElementById('location').value = project.location || '';

  document.getElementById('projectUser').value = project.projectUser || '';
  document.getElementById('projectLeader').value = project.projectLeader || '';

  document.getElementById('businessNeed').value = project.businessNeed || '';
  document.getElementById('proposedSolution').value = project.proposedSolution || '';

  document.getElementById('kpiType').value = project.kpiType || '';
  document.getElementById('kpiName').value = project.kpiName || '';
  document.getElementById('kpiDescription').value = project.kpiDescription || '';
  document.getElementById('kpiCurrent').value = project.kpiCurrent ?? '';
  document.getElementById('kpiExpected').value = project.kpiExpected ?? '';

  updateBudgetSections({ preserve: true });

  if (project.budgetBrl < BUDGET_THRESHOLD) {
    simplePeps.forEach((pep) => {
      const row = createSimplePepRow({
        id: pep.Id,
        title: pep.Title,
        amount: pep.amountBrl,
        year: pep.year
      });
      simplePepList.append(row);
      state.editingSnapshot.simplePeps.add(Number(pep.Id));
    });
    if (!simplePeps.length) {
      ensureSimplePepRow();
    }
  } else {
    milestones.forEach((milestone) => {
      const block = createMilestoneBlock({
        id: milestone.Id,
        title: milestone.Title
      });
      const relatedActivities = activities.filter((act) => act.milestonesIdId === milestone.Id);
      relatedActivities.forEach((activity) => {
        const relatedPeps = activityPeps.filter((pep) => pep.activitiesId === activity.Id);
        const primaryPep = relatedPeps[0] || null;
        const activityBlock = addActivityBlock(block, {
          id: activity.Id,
          title: activity.Title,
          start: activity.startDate,
          end: activity.endDate,
          supplier: activity.supplier,
          description: activity.activityDescription,
          pepId: primaryPep?.Id,
          pepTitle: primaryPep?.Title,
          pepAmount: primaryPep?.amountBrl,
          pepYear: primaryPep?.year
        });
        relatedPeps.forEach((pep) => {
          state.editingSnapshot.activityPeps.add(Number(pep.Id));
        });
        state.editingSnapshot.activities.add(Number(activity.Id));
      });
      if (!relatedActivities.length) {
        addActivityBlock(block);
      }
      milestoneList.append(block);
      state.editingSnapshot.milestones.add(Number(milestone.Id));
    });
    if (!milestones.length) {
      ensureMilestoneBlock();
    }
  }

  queueGanttRefresh();
}

function closeForm() {
  overlay.classList.add('hidden');
}

function updateBudgetSections(options = {}) {
  const { preserve = false, clear = false } = options;
  const value = parseFloat(projectBudgetInput.value.replace(',', '.'));
  const isNumber = !Number.isNaN(value) && Number.isFinite(value);
  setSectionInteractive(simplePepSection, false);
  setSectionInteractive(keyProjectSection, false);

  if (!isNumber) {
    simplePepSection.classList.add('hidden');
    keyProjectSection.classList.add('hidden');
    budgetHint.textContent = '';
    if (clear) {
      simplePepList.innerHTML = '';
      milestoneList.innerHTML = '';
    }
    return;
  }

  if (value >= BUDGET_THRESHOLD) {
    simplePepSection.classList.add('hidden');
    keyProjectSection.classList.remove('hidden');
    setSectionInteractive(keyProjectSection, true);
    budgetHint.textContent = 'Projeto classificado como KEY Project (>= R$ 1.000.000,00).';
    if (!preserve) {
      simplePepList.innerHTML = '';
    }
    if (!milestoneList.children.length) {
      ensureMilestoneBlock();
    }
  } else {
    keyProjectSection.classList.add('hidden');
    simplePepSection.classList.remove('hidden');
    setSectionInteractive(simplePepSection, true);
    budgetHint.textContent = 'Projeto com orçamento inferior a R$ 1.000.000,00.';
    if (!preserve) {
      milestoneList.innerHTML = '';
    }
    if (!simplePepList.children.length) {
      ensureSimplePepRow();
    }
  }

  queueGanttRefresh();
}

function setSectionInteractive(section, enabled) {
  if (!section) return;
  section.querySelectorAll('input, textarea, button').forEach((element) => {
    if (element.type === 'hidden') return;
    element.disabled = !enabled;
  });
}

function updateActivityPepYear(activityElement, options = {}) {
  if (!activityElement) return;
  const pepYearInput = activityElement.querySelector('.activity-pep-year');
  if (!pepYearInput) return;

  const startValue = activityElement.querySelector('.activity-start')?.value || '';
  const startYear = startValue ? parseInt(startValue.substring(0, 4), 10) : NaN;
  const fallbackYear = options.fallbackYear ?? parseNumber(approvalYearInput.value);
  const resolvedYear = Number.isFinite(startYear) ? startYear : fallbackYear;

  if (options.force || !pepYearInput.value) {
    pepYearInput.value = resolvedYear ?? '';
  }
}

function updateSimplePepYears() {
  const year = parseInt(approvalYearInput.value, 10) || '';
  simplePepList.querySelectorAll('.pep-year').forEach((input) => {
    input.value = year;
  });
  if (milestoneList) {
    milestoneList.querySelectorAll('.activity').forEach((activity) => {
      const startValue = activity.querySelector('.activity-start')?.value;
      const forceUpdate = !startValue;
      updateActivityPepYear(activity, { fallbackYear: year || null, force: forceUpdate });
    });
  }
}

function ensureSimplePepRow() {
  const row = createSimplePepRow({ year: parseInt(approvalYearInput.value, 10) || '' });
  simplePepList.append(row);
}

function ensureMilestoneBlock() {
  const block = createMilestoneBlock();
  milestoneList.append(block);
  addActivityBlock(block);
  queueGanttRefresh();
}

function createSimplePepRow({ id = '', title = '', amount = '', year = '' } = {}) {
  const fragment = simplePepTemplate.content.cloneNode(true);
  const row = fragment.querySelector('.pep-row');
  row.dataset.pepId = id;
  row.querySelector('.pep-title').value = title || '';
  row.querySelector('.pep-amount').value = amount ?? '';
  row.querySelector('.pep-year').value = year ?? '';
  return row;
}

function createMilestoneBlock({ id = '', title = '' } = {}) {
  const fragment = milestoneTemplate.content.cloneNode(true);
  const block = fragment.querySelector('.milestone');
  block.dataset.milestoneId = id;
  block.querySelector('.milestone-title').value = title || '';
  return block;
}

function addActivityBlock(milestoneElement, data = {}) {
  if (!milestoneElement) return null;
  const fragment = activityTemplate.content.cloneNode(true);
  const activity = fragment.querySelector('.activity');
  const startInput = activity.querySelector('.activity-start');
  const endInput = activity.querySelector('.activity-end');
  const amountInput = activity.querySelector('.activity-pep-amount');
  const pepTitleInput = activity.querySelector('.activity-pep-title');
  const pepYearInput = activity.querySelector('.activity-pep-year');

  activity.dataset.activityId = data.id || '';
  activity.dataset.pepId = data.pepId || '';

  activity.querySelector('.activity-title').value = data.title || '';
  if (amountInput) {
    amountInput.value = data.pepAmount ?? '';
  }
  if (startInput) {
    startInput.value = data.start ? data.start.substring(0, 10) : '';
  }
  if (endInput) {
    endInput.value = data.end ? data.end.substring(0, 10) : '';
  }
  activity.querySelector('.activity-supplier').value = data.supplier || '';
  activity.querySelector('.activity-description').value = data.description || '';
  if (pepTitleInput) {
    pepTitleInput.value = data.pepTitle || '';
  }
  if (pepYearInput) {
    const startYear = startInput?.value ? parseInt(startInput.value.substring(0, 4), 10) : null;
    const fallbackYear = parseNumber(approvalYearInput.value) || null;
    const resolvedYear = data.pepYear ?? (Number.isFinite(startYear) ? startYear : null) ?? fallbackYear;
    pepYearInput.value = resolvedYear ?? '';
  }

  milestoneElement.querySelector('.activity-list').append(activity);
  if (!data.pepYear) {
    updateActivityPepYear(activity);
  }
  queueGanttRefresh();
  return activity;
}

// ============================================================================
// Envio do formulário e persistência (CRUD)
// ============================================================================
async function handleFormSubmit(event) {
  event.preventDefault();
  const mode = projectForm.dataset.mode;
  const action = projectForm.dataset.action || 'save';
  const projectId = projectForm.dataset.projectId;

  if (!projectForm.reportValidity()) {
    return;
  }

  const baseStatus = statusField.value || 'Rascunho';
  const nextStatus = action === 'approval' ? 'Em Aprovação' : baseStatus;
  statusField.value = mode === 'create' ? (action === 'approval' ? 'Em Aprovação' : 'Rascunho') : nextStatus;
  projectForm.dataset.action = 'save';

  const payload = collectProjectData();
  payload.status = statusField.value;

  showStatus('Salvando projeto…');

  try {
    let savedProjectId = projectId;
    if (mode === 'create') {
      const result = await sp.createItem('Projects', payload);
      savedProjectId = result?.Id;
    } else {
      await sp.updateItem('Projects', Number(projectId), payload);
    }

    await persistRelatedRecords(Number(savedProjectId || projectId), payload);

    const resolvedId = Number(savedProjectId || projectId);
    if (resolvedId) {
      updateProjectState(resolvedId, {
        Title: payload.Title,
        status: payload.status,
        budgetBrl: payload.budgetBrl
      });
      renderProjectList();
      if (state.currentDetails?.project?.Id === resolvedId) {
        state.currentDetails = {
          ...state.currentDetails,
          project: {
            ...state.currentDetails.project,
            Title: payload.Title,
            status: payload.status,
            budgetBrl: payload.budgetBrl
          }
        };
        renderProjectDetails(state.currentDetails);
      }
    }

    showStatus('Projeto salvo com sucesso.', true);
    await loadProjects();
    if (savedProjectId) {
      await selectProject(Number(savedProjectId));
    }
    closeForm();
  } catch (error) {
    console.error('Erro ao salvar projeto', error);
    showError('Não foi possível salvar o projeto. Verifique os dados e tente novamente.');
  }
}

function collectProjectData() {
  const data = {
    Title: document.getElementById('projectName').value.trim(),
    category: document.getElementById('category').value.trim(),
    investmentType: document.getElementById('investmentType').value.trim(),
    assetType: document.getElementById('assetType').value.trim(),
    projectFunction: document.getElementById('projectFunction').value.trim(),
    approvalYear: parseNumber(document.getElementById('approvalYear').value),
    startDate: document.getElementById('startDate').value || null,
    endDate: document.getElementById('endDate').value || null,
    budgetBrl: parseFloat(document.getElementById('projectBudget').value) || 0,
    investmentLevel: document.getElementById('investmentLevel').value.trim(),
    fundingSource: document.getElementById('fundingSource').value.trim(),
    depreciationCostCenter: document.getElementById('depreciationCostCenter').value.trim(),
    company: document.getElementById('company').value.trim(),
    center: document.getElementById('center').value.trim(),
    unit: document.getElementById('unit').value.trim(),
    location: document.getElementById('location').value.trim(),
    projectUser: document.getElementById('projectUser').value.trim(),
    projectLeader: document.getElementById('projectLeader').value.trim(),
    businessNeed: document.getElementById('businessNeed').value.trim(),
    proposedSolution: document.getElementById('proposedSolution').value.trim(),
    kpiType: document.getElementById('kpiType').value.trim(),
    kpiName: document.getElementById('kpiName').value.trim(),
    kpiDescription: document.getElementById('kpiDescription').value.trim(),
    kpiCurrent: parseFloatOrNull(document.getElementById('kpiCurrent').value),
    kpiExpected: parseFloatOrNull(document.getElementById('kpiExpected').value)
  };
  return data;
}

async function persistRelatedRecords(projectId, projectData) {
  if (!projectId) return;
  const approvalYear = projectData.approvalYear;
  const budget = projectData.budgetBrl;

  if (budget >= BUDGET_THRESHOLD) {
    await persistKeyProjects(projectId);
    await cleanupSimplePeps();
  } else {
    await persistSimplePeps(projectId, approvalYear);
    await cleanupKeyProjects();
  }
}

async function persistSimplePeps(projectId, approvalYear) {
  const currentIds = new Set();

  for (const row of simplePepList.querySelectorAll('.pep-row')) {
    const id = row.dataset.pepId;
    const title = row.querySelector('.pep-title').value.trim();
    const amount = parseFloat(row.querySelector('.pep-amount').value) || 0;
    const year = parseNumber(row.querySelector('.pep-year').value) || approvalYear;
    const payload = {
      Title: title,
      amountBrl: amount,
      year,
      projectsIdId: projectId
    };
    if (id) {
      await sp.updateItem('Peps', Number(id), payload);
      currentIds.add(Number(id));
    } else {
      const created = await sp.createItem('Peps', payload);
      currentIds.add(Number(created.Id));
    }
  }

  const toDelete = [...state.editingSnapshot.simplePeps].filter((id) => !currentIds.has(id));
  for (const id of toDelete) {
    await sp.deleteItem('Peps', Number(id));
  }
}

async function cleanupSimplePeps() {
  for (const id of state.editingSnapshot.simplePeps) {
    await sp.deleteItem('Peps', Number(id));
  }
  state.editingSnapshot.simplePeps.clear();
}

async function persistKeyProjects(projectId) {
  const milestoneIds = new Set();
  const activityIds = new Set();
  const activityPepIds = new Set();

  for (const milestone of milestoneList.querySelectorAll('.milestone')) {
    const id = milestone.dataset.milestoneId;
    const title = milestone.querySelector('.milestone-title').value.trim();
    const payload = {
      Title: title,
      projectsIdId: projectId
    };
    let milestoneId = Number(id);
    if (id) {
      await sp.updateItem('Milestones', milestoneId, payload);
    } else {
      const created = await sp.createItem('Milestones', payload);
      milestoneId = created.Id;
      milestone.dataset.milestoneId = milestoneId;
    }
    milestoneIds.add(Number(milestoneId));

    for (const activity of milestone.querySelectorAll('.activity')) {
      const activityIdRaw = activity.dataset.activityId;
      const activityPayload = {
        Title: activity.querySelector('.activity-title').value.trim(),
        startDate: activity.querySelector('.activity-start').value || null,
        endDate: activity.querySelector('.activity-end').value || null,
        activityDescription: activity.querySelector('.activity-description').value.trim(),
        supplier: activity.querySelector('.activity-supplier').value.trim(),
        projectsIdId: projectId,
        milestonesIdId: milestoneId
      };
      let activityId = Number(activityIdRaw);
      if (activityIdRaw) {
        await sp.updateItem('Activities', activityId, activityPayload);
      } else {
        const createdActivity = await sp.createItem('Activities', activityPayload);
        activityId = createdActivity.Id;
        activity.dataset.activityId = activityId;
      }
      activityIds.add(Number(activityId));

      const pepTitle = activity.querySelector('.activity-pep-title')?.value.trim() || '';
      const pepAmount = parseFloat(activity.querySelector('.activity-pep-amount')?.value) || 0;
      const pepYearInput = activity.querySelector('.activity-pep-year');
      let pepYear = parseNumber(pepYearInput?.value);
      if (!pepYear) {
        const startValue = activity.querySelector('.activity-start')?.value;
        const startYear = startValue ? parseInt(startValue.substring(0, 4), 10) : NaN;
        if (Number.isFinite(startYear)) {
          pepYear = startYear;
        } else {
          const fallback = parseNumber(approvalYearInput.value);
          if (fallback) {
            pepYear = fallback;
          }
        }
        if (pepYearInput) {
          pepYearInput.value = pepYear ?? '';
        }
      }

      const pepIdRaw = activity.dataset.pepId;
      const hasPepData = Boolean(pepTitle) || pepAmount > 0;

      if (hasPepData) {
        const pepPayload = {
          Title: pepTitle,
          amountBrl: pepAmount,
          year: pepYear,
          projectsId: projectId,
          activitiesId: activityId
        };
        let pepId = Number(pepIdRaw);
        if (pepIdRaw) {
          await sp.updateItem('Peps', pepId, pepPayload);
        } else {
          const createdPep = await sp.createItem('Peps', pepPayload);
          pepId = createdPep.Id;
          activity.dataset.pepId = pepId;
        }
        activityPepIds.add(Number(pepId));
      } else if (pepIdRaw) {
        await sp.deleteItem('Peps', Number(pepIdRaw));
        activity.dataset.pepId = '';
      }
    }
  }

  await deleteMissing('Peps', state.editingSnapshot.activityPeps, activityPepIds);
  await deleteMissing('Activities', state.editingSnapshot.activities, activityIds);
  await deleteMissing('Milestones', state.editingSnapshot.milestones, milestoneIds);
}

async function cleanupKeyProjects() {
  await deleteMissing('Peps', state.editingSnapshot.activityPeps, new Set());
  await deleteMissing('Activities', state.editingSnapshot.activities, new Set());
  await deleteMissing('Milestones', state.editingSnapshot.milestones, new Set());
}

async function deleteMissing(listName, previousSet, currentSet) {
  for (const id of previousSet) {
    if (!currentSet.has(id)) {
      await sp.deleteItem(listName, Number(id));
    }
  }
  previousSet.clear();
}

// ============================================================================
// Utilitários
// ============================================================================
function showStatus(message, success = false) {
  formStatus.textContent = message;
  formStatus.classList.add('show');
  formStatus.classList.toggle('error', !success && message.toLowerCase().includes('erro'));
}

function showError(message) {
  formErrors.textContent = message;
  formErrors.classList.add('show');
}

function statusColor(status) {
  switch (status) {
    case 'Rascunho':
      return '#414141';
    case 'Em Aprovação':
      return '#970886';
    case 'Reprovado para Revisão':
      return '#fe8f46';
    case 'Aprovado':
      return '#3d9308';
    case 'Reprovado':
      return '#f83241';
    default:
      return '#414141';
  }
}

function parseNumber(value) {
  const number = parseInt(value, 10);
  return Number.isFinite(number) ? number : null;
}

function parseFloatOrNull(value) {
  const number = parseFloat(value);
  return Number.isFinite(number) ? number : null;
}

// ============================================================================
// Execução
// ============================================================================
init();<|MERGE_RESOLUTION|>--- conflicted
+++ resolved
@@ -493,13 +493,6 @@
 
     const content = document.createElement('div');
     content.className = 'project-card-content';
-<<<<<<< HEAD
-=======
-
-    const title = document.createElement('span');
-    title.className = 'project-card-title';
-    title.textContent = item.Title || 'Projeto sem título';
->>>>>>> e05383f8
 
     const bottom = document.createElement('div');
     bottom.className = 'project-card-bottom';
@@ -508,7 +501,6 @@
     status.className = 'project-card-status';
     status.textContent = item.status || 'Sem status';
     status.style.color = statusColor(item.status);
-<<<<<<< HEAD
 
     const title = document.createElement('span');
     title.className = 'project-card-title';
@@ -525,26 +517,6 @@
       budgetRow.append(budget);
       content.append(budgetRow);
     }
-
-=======
-    bottom.append(status);
-
-    const metaPieces = [];
-    if (item.approvalYear) {
-      metaPieces.push(item.approvalYear);
-    }
-    if (item.budgetBrl) {
-      metaPieces.push(BRL.format(item.budgetBrl));
-    }
-    if (metaPieces.length) {
-      const meta = document.createElement('span');
-      meta.className = 'project-card-meta';
-      meta.textContent = metaPieces.join(' • ');
-      bottom.append(meta);
-    }
-
-    content.append(title, bottom);
->>>>>>> e05383f8
     card.append(accent, content);
     card.addEventListener('click', () => selectProject(item.Id));
     projectList.append(card);
@@ -601,21 +573,6 @@
   }
 
   const { project } = detail;
-<<<<<<< HEAD
-=======
-
-  if (project.status === 'Reprovado') {
-    const message = document.createElement('div');
-    message.className = 'empty-state';
-    const title = document.createElement('h2');
-    title.textContent = project.Title || 'Projeto reprovado';
-    const text = document.createElement('p');
-    text.textContent = 'Este projeto foi reprovado e está disponível apenas para consulta.';
-    message.append(title, text);
-    projectDetails.append(message);
-    return;
-  }
->>>>>>> e05383f8
 
   const wrapper = document.createElement('div');
   wrapper.className = 'project-overview';
@@ -645,7 +602,7 @@
   highlightGrid.append(
     createHighlightBox('Orçamento', project.budgetBrl ? BRL.format(project.budgetBrl) : '—', { variant: 'budget' }),
     createHighlightBox('Responsável', project.projectLeader || project.projectUser || 'Não informado')
-<<<<<<< HEAD
+
   );
   wrapper.append(highlightGrid);
 
@@ -688,59 +645,7 @@
     editBtn.textContent = 'Editar Projeto';
     editBtn.addEventListener('click', () => openProjectForm('edit', detail));
     actions.append(editBtn);
-
-=======
-  );
-  wrapper.append(highlightGrid);
-
-  const timelineGrid = document.createElement('div');
-  timelineGrid.className = 'project-overview__grid';
-  timelineGrid.append(
-    createHighlightBox('Data de Início', formatDateValue(project.startDate)),
-    createHighlightBox('Data de Conclusão', formatDateValue(project.endDate))
-  );
-  wrapper.append(timelineGrid);
-
-  const descriptionSection = document.createElement('section');
-  descriptionSection.className = 'project-description';
-  const descTitle = document.createElement('h3');
-  descTitle.textContent = 'Descrição do Projeto';
-  const descText = document.createElement('p');
-  descText.className = 'project-description__text';
-  descText.textContent = project.proposedSolution || project.businessNeed || 'Sem descrição informada.';
-  descriptionSection.append(descTitle, descText);
-  wrapper.append(descriptionSection);
-
-  const actions = document.createElement('div');
-  actions.className = 'project-overview__actions';
-
-  const canEdit = ['Rascunho', 'Reprovado para Revisão'].includes(project.status);
-  const canSendApproval = ['Rascunho', 'Reprovado para Revisão'].includes(project.status);
-  const canReject = project.status === 'Em Aprovação';
-
-  if (canEdit) {
-    const editBtn = document.createElement('button');
-    editBtn.type = 'button';
-    editBtn.className = 'btn primary';
-    editBtn.textContent = 'Editar Projeto';
-    editBtn.addEventListener('click', () => openProjectForm('edit', detail));
-    actions.append(editBtn);
-  }
-
-  if (canReject) {
-    const rejectBtn = document.createElement('button');
-    rejectBtn.type = 'button';
-    rejectBtn.className = 'btn ghost';
-    rejectBtn.textContent = 'Recusar';
-    rejectBtn.addEventListener('click', () => {
-      openProjectForm('edit', detail);
-      statusField.value = 'Reprovado para Revisão';
-    });
-    actions.append(rejectBtn);
-  }
-
-  if (canSendApproval) {
->>>>>>> e05383f8
+    
     const approveBtn = document.createElement('button');
     approveBtn.type = 'button';
     approveBtn.className = 'btn accent';
@@ -752,7 +657,7 @@
       });
     });
     actions.append(approveBtn);
-<<<<<<< HEAD
+
   } else {
     const fallbackBtn = document.createElement('button');
     fallbackBtn.type = 'button';
@@ -760,8 +665,7 @@
     fallbackBtn.textContent = 'Visualizar Projeto';
     fallbackBtn.addEventListener('click', () => openProjectForm('edit', detail));
     actions.append(fallbackBtn);
-=======
->>>>>>> e05383f8
+
   }
 
   if (actions.childElementCount) {
