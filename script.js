//
//  Script principal do protótipo CAPEX Forms.
//  Aqui concentro tanto a camada de integração com SharePoint quanto os
//  comportamentos da interface montada em HTML estático.
//
class SPRestApi {
    /**
     * Cria uma instância da API REST do SharePoint.
     * @param {string} site - URL do site SharePoint. https://<seu contoso>.sharepoint.com/sites/<seu site>
     * @param {string|null} lista - Nome da lista padrão (opcional).
     */
    constructor(site = 'https://<seu contoso>.sharepoint.com/sites/<seu site>', lista = null) {
        this.site = site;
        this.listaAtual = lista;
    }

    /**
     * Define a lista atual para operações subsequentes.
     * @param {string} listaName - Nome da lista.
     */
    setLista(listaName) {
        this.listaAtual = listaName;
    }

    /**
     * Cria uma nova instância da API com uma lista específica.
     * @param {string} listaName - Nome da lista.
     * @returns {SPRestApi} Nova instância com lista definida.
     */
    getLista(listaName) {
        return new SPRestApi(this.site, listaName);
    }

    /**
     * Codifica o nome da lista para o formato esperado pelo SharePoint.
     * @param {string} lista - Nome da lista.
     * @returns {string} Tipo de entidade codificado.
     */
    encodeEntityType(lista) {
        return "SP.Data." + lista.replace(/ /g, '_x0020_').replace(/_/g, '_x005f_') + "ListItem";
    }

    /**
     * Constrói a URL da API para uma lista.
     * @param {string} lista - Nome da lista.
     * @param {string} endpoint - Caminho adicional da API.
     * @returns {string} URL completa da API.
     */
    buildListUrl(lista, endpoint = '') {
        if (!lista) throw new Error("Lista não definida.");
        return `${this.site}${ this.site.charAt(this.site.length-1) === '/'? '': '' }_api/web/lists/getbytitle('${lista}')${endpoint}`;
    }

    /**
     * Executa uma requisição HTTP genérica.
     * @param {string} url - URL da requisição.
     * @param {string} method - Método HTTP.
     * @param {Object} headers - Cabeçalhos da requisição.
     * @param {any} body - Corpo da requisição.
     * @returns {Promise<Object>} Resposta da API.
     */
    async request(url, method = 'GET', headers = {}, body = null) {
        const response = await fetch(url, { method, headers, body });
        const json = await response.json();
        return json;
    }

    /**
     * Obtém o valor do Form Digest necessário para requisições POST.
     * @returns {Promise<string>} Valor do Form Digest.
     */
    async getFormDigestValue() {
        try {
            const url = `${this.site}/_api/contextinfo`;
            const headers = {
                "Accept": "application/json;odata=verbose",
                "Content-Type": "application/json;odata=verbose"
            };
            const data = await this.request(url, "POST", headers);
            return data.d.GetContextWebInformation.FormDigestValue;
        } catch (error) {
            console.error("Erro ao obter o Form Digest:", error);
            return _spPageContextInfo.formDigestValue;
        }
    }

    /**
     * Adiciona um item à lista.
     * @param {Object} data - Dados do item.
     * @param {string} [lista=this.listaAtual] - Nome da lista.
     * @returns {Promise<Object|boolean>} Dados do item criado ou false.
     */
    async addItem(data = {}, lista = this.listaAtual) {
        const formDigest = await this.getFormDigestValue();
        const url = this.buildListUrl(lista, "/items");
        const headers = {
            "Accept": "application/json;odata=verbose",
            "Content-Type": "application/json;odata=verbose",
            "X-RequestDigest": formDigest
        };
        const payload = JSON.stringify({
            "__metadata": { "type": this.encodeEntityType(lista) },
            "Title": "",
            ...data
        });
        const response = await this.request(url, "POST", headers, payload);
        return response.error ? false : response;
    }

    /**
     * Adiciona um anexo a um item da lista.
     * @param {number} itemId - ID do item.
     * @param {string} fileName - Nome do arquivo.
     * @param {Blob|ArrayBuffer} fileContent - Conteúdo do arquivo.
     * @param {string} [lista=this.listaAtual] - Nome da lista.
     * @returns {Promise<Object|boolean>} Dados do anexo ou false.
     */
    async addAttachment(itemId, fileName, fileContent, lista = this.listaAtual) {
        const formDigest = await this.getFormDigestValue();
        const url = this.buildListUrl(lista, `/items(${itemId})/AttachmentFiles/add(FileName='${fileName}')`);
        const headers = {
            "Accept": "application/json;odata=verbose",
            "X-RequestDigest": formDigest,
            "Content-Type": "application/octet-stream"
        };
        const response = await fetch(url, { method: "POST", headers, body: fileContent });
        if (!response.ok) {
            const error = await response.json();
            console.error("Erro ao adicionar anexo:", error);
            return false;
        }
        const result = await response.json();
        return result.d;
    }

    /**
     * Atualiza um item existente na lista.
     * @param {number} id - ID do item.
     * @param {Object} data - Dados atualizados.
     * @param {string} [lista=this.listaAtual] - Nome da lista.
     * @returns {Promise<Object|boolean>} Confirmação ou false.
     */
    async updateItem(id, data = {}, lista = this.listaAtual) {
        const formDigest = await this.getFormDigestValue();
        const url = this.buildListUrl(lista, `/items(${id})`);
        const headers = {
            "Accept": "application/json;odata=verbose",
            "Content-Type": "application/json;odata=verbose",
            "X-RequestDigest": formDigest,
            "IF-MATCH": "*",
            "X-HTTP-Method": "MERGE"
        };
        const payload = JSON.stringify({
            "__metadata": { "type": this.encodeEntityType(lista) },
            ...data
        });
        const response = await fetch(url, { method: "POST", headers, body: payload });
        if (response.ok) return { d: { Id: parseInt(id) } };
        const errorData = await response.json();
        console.error('Erro detalhado do SharePoint:', errorData.error.message.value);
        return false;
    }

    /**
     * Exclui um item da lista.
     * @param {number} id - ID do item.
     * @param {string} [lista=this.listaAtual] - Nome da lista.
     * @returns {Promise<boolean>} True se sucesso.
     */
    async deleteItem(id, lista = this.listaAtual) {
        const formDigest = await this.getFormDigestValue();
        const url = this.buildListUrl(lista, `/items(${id})`);
        const headers = {
            "Accept": "application/json;odata=verbose",
            "X-RequestDigest": formDigest,
            "IF-MATCH": "*",
            "X-HTTP-Method": "DELETE"
        };
        const response = await fetch(url, { method: "POST", headers });
        if (!response.ok) throw new Error(await response.text());
        return true;
    }

    /**
     * Executa qualquer requisição arbitrária à API do SharePoint.
     * @param {string} api - Caminho da API.
     * @param {string} [method="GET"] - Método HTTP.
     * @param {any} [body=null] - Corpo da requisição.
     * @param {Object} [headers={}] - Cabeçalhos adicionais.
     * @returns {Promise<Object>} Resposta da API.
     */
    async anyRequest(api, method = "GET", body = null, headers = {}) {
        const url = `${this.site}/_api/${api}`;
        const defaultHeaders = {
            "accept": "application/json;odata=verbose",
            "accept-language": "pt-BR,pt;q=0.9,en-US;q=0.8,en;q=0.7",
            "charset": "UTF-8"
        };
        return await this.request(url, method, { ...defaultHeaders, ...headers }, body);
    }

    /**
     * Obtém itens da lista com parâmetros opcionais de consulta.
     * @param {Object} [params={}] - Parâmetros de consulta.
     * @param {string} [lista=this.listaAtual] - Nome da lista.
     * @returns {Promise<Object>} Lista de itens.
     */
    async getItems(params = {}, lista = this.listaAtual) {
        const url = new URL(this.buildListUrl(lista, "/items"));
        for (const parameter in params) {
            url.searchParams.append(`$${parameter}`, params[parameter]);
        }
        const headers = { "accept": "application/json;odata=verbose" };
        const response = await fetch(url.toString(), { method: 'GET', headers });
        return await response.json();
    }

    /**
     * Recupera um item específico da lista pelo ID.
     * @param {number} id - ID do item.
     * @param {string} [lista=this.listaAtual] - Nome da lista.
     * @returns {Promise<Object>} Item recuperado.
     */
    async getItemById(id, lista = this.listaAtual) {
        const url = this.buildListUrl(lista, `/items(${id})`);
        const headers = { "accept": "application/json;odata=verbose" };
        const response = await fetch(url, { method: 'GET', headers });
        const json = await response.json();
        return json.d;
    }

    /**
     * Obtém metadados da lista, como campos e tipos.
     * @param {string} [lista=this.listaAtual] - Nome da lista.
     * @returns {Promise<Object[]>} Metadados da lista.
     */
    async getListMetadata(lista = this.listaAtual) {
        const url = this.buildListUrl(lista, "/fields");
        const headers = { "accept": "application/json;odata=verbose" };
        const response = await fetch(url, { method: 'GET', headers });
        const json = await response.json();
        return json.d.results;
    }

    /**
     * Obtém informações do usuário atual logado.
     * @returns {Promise<Object>} Dados do usuário.
     */
    async getUserInfo() {
        const url = `${this.site}/_api/web/currentuser`;
        const headers = { "accept": "application/json;odata=verbose" };
        const response = await fetch(url, { method: 'GET', headers });
        const json = await response.json();
        return json.d;
    }

    /**
     * Obtém informações gerais do site atual.
     * @returns {Promise<Object>} Dados do site.
     */
    async getSiteInfo() {
        const url = `${this.site}/_api/web`;
        const headers = { "accept": "application/json;odata=verbose" };
        const response = await fetch(url, { method: 'GET', headers });
        const json = await response.json();
        return json.d;
    }

    /**
     * Pesquisa itens na lista com base em um filtro OData.
     * @param {string} filtro - Filtro OData.
     * @param {string} [lista=this.listaAtual] - Nome da lista.
     * @returns {Promise<Object[]>} Itens filtrados.
     */
    async searchItems(filtro, lista = this.listaAtual) {
        const url = this.buildListUrl(lista, `/items?$filter=${encodeURIComponent(filtro)}`);
        const headers = { "accept": "application/json;odata=verbose" };
        const response = await fetch(url, { method: 'GET', headers });
        const json = await response.json();
        return json.d.results;
    }
}

//
//  A partir daqui começa a lógica de interface, encapsulada em uma IIFE
//  para não poluir o escopo global quando o script é carregado no SharePoint.
//
(function () {
  // Formatação monetária utilizada em toda a interface
  const BRL = new Intl.NumberFormat('pt-BR', { style: 'currency', currency: 'BRL' });
  // Limiar que define quando o fluxo de marcos precisa ser exibido
  const REQ_THRESHOLD = 500000; // 1.5 milhões

  // Cliente já configurado apontando para o site utilizado nas demonstrações
  const SharePoint = new SPRestApi('https://arcelormittal.sharepoint.com/sites/controladorialongos/capex/');

  // Cache de elementos chave presentes no formulário e na área de leitura
  const form = document.getElementById('capexForm');
  const statusBox = document.getElementById('status');
  const submitBtn = form.querySelector('button[type="submit"]');
  const errorsBox = document.getElementById('errors');
  const milestonesWrap = document.getElementById('milestones');
  const addMilestoneBtn = document.getElementById('addMilestoneBtn');
  const projectValueInput = document.getElementById('projectValue');
  const approvalYearInput = document.getElementById('approvalYear');
  const capexFlag = document.getElementById('capexFlag');
  const milestoneSection = document.getElementById('milestoneSection');
  const projectList = document.getElementById('projectList');
  const projectDetails = document.getElementById('projectDetails');
  const appContainer = document.getElementById('app');
  const newProjectBtn = document.getElementById('newProjectBtn');
  const saveDraftBtn = document.getElementById('saveDraftBtn');
  const backBtn = document.getElementById('backBtn');
  google.charts.load('current', { packages: ['gantt'] });

  // Templates HTML usados para gerar marcos e atividades dinamicamente
  const milestoneTpl = document.getElementById('milestoneTemplate');
  const activityTpl = document.getElementById('activityTemplate');

  const currentYear = new Date().getFullYear();
  approvalYearInput.max = currentYear;
  approvalYearInput.placeholder = currentYear;

  // Estados auxiliares controlando marcos, projeto atual e reset silencioso
  let milestoneCount = 0;
  let currentProjectId = null;
  let resetFormWithoutAlert = true;

  // Helpers
  // Feedback visual ao usuário sobre o progresso das ações
  function updateStatus(message = '', type = 'info') {
    if (!statusBox) return;
    statusBox.textContent = message;
    statusBox.className = `status ${type}`;
  }

  // Converte valores com formatação brasileira em números nativos
  function parseNumberBRL(val) {
    if (typeof val === 'number') return val;
    if (!val) return 0;
    // aceita ponto ou vírgula como separador decimal
    const normalized = String(val).replace(/\./g, '').replace(',', '.').replace(/[^\d.]/g, '');
    return Number(normalized || 0);
  }

  // Aponta se o orçamento atual excede o limite para marcos obrigatórios
  function overThreshold() {
    return parseNumberBRL(projectValueInput.value) > REQ_THRESHOLD;
  }

  // Atualiza a legenda que orienta quando marcos devem ser adicionados
  function updateCapexFlag() {
    const n = parseNumberBRL(projectValueInput.value);
    if (!n) { capexFlag.textContent = ''; return; }
    capexFlag.innerHTML = n > REQ_THRESHOLD
      ? `<span class="ok">CAPEX BUDGET ${BRL.format(n)} &gt; ${BRL.format(REQ_THRESHOLD)} — marcos obrigatórios.</span>`
      : `CAPEX BUDGET ${BRL.format(n)} ≤ ${BRL.format(REQ_THRESHOLD)} — marcos não necessários.`;
  }

  // Esconde ou revela a seção de marcos de acordo com o orçamento
  function updateMilestoneVisibility() {
    const show = overThreshold();
    milestoneSection.style.display = show ? 'block' : 'none';
    if (!show) {
      milestonesWrap.innerHTML = '';
      milestoneCount = 0;
      refreshGantt();
    }
  }

  // Limpa o formulário e volta ao estado padrão
  function resetForm() {
    form.reset();
    currentProjectId = null;
    [...form.elements].forEach(el => el.disabled = false);
    if (saveDraftBtn) saveDraftBtn.style.display = 'inline-flex';
    submitBtn.style.display = 'inline-flex';
    milestonesWrap.innerHTML = '';
    milestoneCount = 0;
    refreshGantt();
  }

  // Alterna a UI para o modo de edição/cadastro
  function showForm() {
    if (appContainer) appContainer.style.display = 'none';
    form.style.display = 'block';
    if (backBtn) backBtn.style.display = 'inline-flex';
    if (newProjectBtn) newProjectBtn.style.display = 'none';
    document.body.style.overflow = 'auto';
  }

  // Retorna para a visão em lista e oculta o formulário
  function showProjectList() {
    form.style.display = 'none';
    if (appContainer) appContainer.style.display = 'flex';
    if (backBtn) backBtn.style.display = 'none';
    if (newProjectBtn) newProjectBtn.style.display = 'inline-block';
    resetForm();
    document.body.style.overflow = 'hidden';
  }

  // Mantém consistência das cores exibidas no selo de status
  function getStatusColor(status) {
    switch (status) {
      case 'Rascunho': return '#414141';
      case 'Em Aprovação': return '#970886';
      case 'Recusado': return '#f83241';
      case 'Aprovado': return '#fe8f46';
      default: return '#414141';
    }
  }

  // Formata datas vindas do SharePoint para o padrão brasileiro
  function formatDate(dateStr) {
    if (!dateStr) return '';
    try {
      const d = new Date(dateStr);
      return isNaN(d) ? '' : d.toLocaleDateString('pt-BR');
    } catch (e) {
      return '';
    }
  }
<<<<<<< HEAD

=======
>>>>>>> d6e65b56
  // Renderiza os detalhes resumidos do projeto no painel principal
  function showProjectDetails(item) {
    if (!projectDetails) return;

    projectDetails.innerHTML = '';

    const wrapper = document.createElement('div');
    wrapper.className = 'project-details';

    if (!item) {
      const empty = document.createElement('div');
      empty.className = 'empty';
      const emptyTitle = document.createElement('p');
      emptyTitle.className = 'empty-title';
      emptyTitle.textContent = 'Selecione um projeto';
      const emptyCopy = document.createElement('p');
      emptyCopy.textContent = 'Clique em um projeto na lista ao lado para ver os detalhes';
      empty.append(emptyTitle, emptyCopy);
      wrapper.appendChild(empty);
      projectDetails.appendChild(wrapper);
      return;
    }

    const createDetailCard = (label, value, valueClass = '') => {
      const card = document.createElement('div');
      card.className = 'detail-card';
      const heading = document.createElement('h3');
      heading.textContent = label;
      const text = document.createElement('p');
      if (valueClass) text.className = valueClass;
      text.textContent = value;
      card.append(heading, text);
      return card;
    };

    const header = document.createElement('div');
    header.className = 'details-header';
    const titleEl = document.createElement('h1');
    titleEl.textContent = item.Title || '';
    const statusBadge = document.createElement('span');
    statusBadge.className = 'status-badge';
    statusBadge.textContent = item.Status || '';
    statusBadge.style.background = getStatusColor(item.Status);
    header.append(titleEl, statusBadge);

    const grid = document.createElement('div');
    grid.className = 'details-grid';

    const budgetCard = createDetailCard('Orçamento', BRL.format(item.CapexBudgetBRL || 0), 'budget-value');
    const responsible = createDetailCard('Responsável', item.Responsavel || item.ProjectLeader || '');
    const startDate = createDetailCard('Data de Início', formatDate(item.DataInicio));
    const endDate = createDetailCard('Data de Conclusão', formatDate(item.DataFim || item.DataConclusao));

    const descriptionCard = createDetailCard('Descrição do Projeto', item.Descricao || '');
    descriptionCard.classList.add('detail-desc');

    grid.append(budgetCard, responsible, startDate, endDate, descriptionCard);

    const actions = document.createElement('div');
    actions.className = 'detail-actions';

    const editBtn = document.createElement('button');
    editBtn.type = 'button';
    editBtn.className = 'btn secondary action-btn';
    editBtn.id = 'editProjectDetails';
    editBtn.textContent = 'Editar Projeto';
    actions.appendChild(editBtn);

<<<<<<< HEAD
    if (item.Status === 'Rascunho' || item.Status === 'Reprovado para Revisão') {
=======
    if (item.Status === 'Rascunho') {
>>>>>>> d6e65b56
      const approveBtn = document.createElement('button');
      approveBtn.type = 'button';
      approveBtn.className = 'btn primary action-btn approve';
      approveBtn.textContent = 'Enviar para Aprovação';
      actions.appendChild(approveBtn);
    }

    wrapper.append(header, grid, actions);
    projectDetails.appendChild(wrapper);

<<<<<<< HEAD
    const isEditable = item.Status !== 'Aprovado';
=======
    const isEditable = item.Status === 'Rascunho' || item.Status === 'Reprovado para Revisão';
>>>>>>> d6e65b56
    if (isEditable) {
      editBtn.addEventListener('click', () => editProject(item.Id));
    } else {
      editBtn.disabled = true;
    }
  }

  // Botão superior que leva o usuário direto para o formulário de criação
  if (newProjectBtn) {
    newProjectBtn.addEventListener('click', () => {
      resetFormWithoutAlert = true;
      resetForm();
      showForm();
      updateStatus('', 'info');
      resetFormWithoutAlert = false;
    });
  }

  // Busca e renderiza cartões com os projetos do usuário atual
  async function loadUserProjects() {
    if (!projectList) return;
    projectList.innerHTML = '';
    const projetos = SharePoint.getLista('Projetos');
    const res = await projetos.getItems({
      select: 'Id,Title,CapexBudgetBRL,Status',
      filter: `AuthorId eq '${_spPageContextInfo.userId}'`
    });
    const items = res.d?.results || [];

    items.forEach(item => {
      const card = document.createElement('div');
      card.className = 'project-card';

      const statusBadge = document.createElement('span');
      statusBadge.className = 'status-badge';
      statusBadge.style.background = getStatusColor(item.Status);
      statusBadge.textContent = item.Status || '';

      const title = document.createElement('h3');
      title.textContent = item.Title || '';

      const budget = document.createElement('p');
      budget.textContent = BRL.format(item.CapexBudgetBRL || 0);

      card.append(statusBadge, title, budget);
      card.addEventListener('click', async () => {
        const fullItem = await projetos.getItemById(item.Id);
        showProjectDetails(fullItem);
        [...projectList.children].forEach(c => c.classList.remove('selected'));
        card.classList.add('selected');
      });
      projectList.appendChild(card);
    });
    showProjectList();
    showProjectDetails(null);
  }

  // Preenche o formulário com os dados recuperados do SharePoint
  function fillForm(item) {
    document.getElementById('projectName').value = item.Title || '';
    document.getElementById('approvalYear').value = item.AnoAprovacao || '';
    document.getElementById('unit').value = item.Unidade || '';
    document.getElementById('center').value = item.Centro || '';
    document.getElementById('projectLocation').value = item.LocalImplantacao || '';
    document.getElementById('projectUser').value = item.ProjectUser || '';
    document.getElementById('projectLeader').value = item.ProjectLeader || '';
    document.getElementById('investmentType').value = item.TipoInvestimento || '';
    document.getElementById('assetType').value = item.TipoAtivo || '';
    document.getElementById('usefulLife').value = item.VidaUtilAnos || '';
    document.getElementById('projectValue').value = item.CapexBudgetBRL || '';
    document.getElementById('necessidade').value = item.NecessidadeNegocio || '';
    document.getElementById('solucao').value = item.SolucaoProposta || '';
    document.getElementById('kpi').value = item.KpiImpactado || '';
    document.getElementById('kpiDesc').value = item.KpiDescricao || '';
    document.getElementById('kpi_actual').value = item.KpiValorAtual || '';
    document.getElementById('kpi_expected').value = item.KpiValorEsperado || '';
    updateCapexFlag();
    updateMilestoneVisibility();
  }

  // Abre um projeto específico em modo de edição quando permitido
  async function editProject(id) {
    const item = await SharePoint.getLista('Projetos').getItemById(id);
    currentProjectId = id;
    fillForm(item);
    const msData = await fetchProjectStructure(id);
    setMilestonesData(msData);
    const editable = ['Rascunho', 'Reprovado para Revisão'].includes(item.Status);
    [...form.elements].forEach(el => el.disabled = !editable);
    if (saveDraftBtn) saveDraftBtn.style.display = editable ? 'inline-flex' : 'none';
    submitBtn.style.display = editable ? 'inline-flex' : 'none';
    showForm();
    updateStatus(`Status atual: ${item.Status}`, 'info');
  }

  // Persiste o formulário como rascunho e salva a estrutura hierárquica
  async function saveDraft() {
    const data = getProjectData();
    const milestones = getMilestonesData();
    const payload = {
      Title: data.nome,
      AnoAprovacao: data.ano_aprovacao,
      CapexBudgetBRL: data.capex_budget_brl,
      Centro: data.centro,
      KpiDescricao: data.kpiDesc,
      KpiImpactado: data.kpi,
      KpiValorAtual: data.kpi_actual,
      KpiValorEsperado: data.kpi_expected,
      LocalImplantacao: data.local_implantacao,
      NecessidadeNegocio: data.necessidade,
      ProjectLeader: data.project_leader,
      ProjectUser: data.project_user,
      SolucaoProposta: data.solucao,
      TipoAtivo: data.tipo_ativo,
      TipoInvestimento: data.tipo_investimento,
      Unidade: data.unidade,
      VidaUtilAnos: data.vida_util,
      Status: 'Rascunho'
    };
    updateStatus('Salvando rascunho...', 'info');
    try {
      let info;
      const projetos = SharePoint.getLista('Projetos');
      if (currentProjectId) {
        info = await projetos.updateItem(currentProjectId, payload);
      } else {
        info = await projetos.addItem(payload);
        currentProjectId = info.d?.Id || info.d?.ID;
      }
      await clearProjectStructure(currentProjectId);
      await saveProjectStructure(currentProjectId, milestones);
      updateStatus('Rascunho salvo.', 'success');
      await loadUserProjects();
    } catch (e) {
      updateStatus('Erro ao salvar rascunho.', 'error');
    }
  }

  // Atualiza rapidamente o status do item e re-renderiza a lista
  async function updateProjectStatus(id, status) {
    try {
      await SharePoint.getLista('Projetos').updateItem(id, { Status: status });
      await loadUserProjects();
      if (currentProjectId === id) {
        await editProject(id);
      }
    } catch (e) {
      console.error(e);
    }
  }

  // Cria um novo marco e garante que ele venha com uma atividade inicial
  function addMilestone(nameDefault) {
    milestoneCount++;
    const node = milestoneTpl.content.cloneNode(true);
    const ms = node.querySelector('[data-milestone]');
    const nameInput = node.querySelector('.milestone-name');
    const nameSummaryHeader = node.querySelector('summary');
    const actsWrap = node.querySelector('[data-activities]');
    const btnAddAct = node.querySelector('[data-add-activity]');
    const btnRemove = node.querySelector('[data-remove-milestone]');
    
    nameInput.addEventListener('input', e=>(nameSummaryHeader.textContent = e.target.value));

    nameInput.value = nameDefault || `Milestone ${milestoneCount}`;
    nameSummaryHeader.textContent = nameInput.value;

    btnAddAct.addEventListener('click', () => {
      addActivity(actsWrap);
      refreshGantt();
    });
    btnRemove.addEventListener('click', () => {
      ms.remove();
      renumberMilestones();
      refreshGantt();
    });

    milestonesWrap.appendChild(node);
    // Adiciona a primeira atividade por padrão para incentivar o preenchimento
    const justAdded = milestonesWrap.lastElementChild.querySelector('[data-activities]');
    addActivity(justAdded);
    renumberMilestones();
    refreshGantt();
  }

  // Atualiza a numeração padrão dos marcos conforme adições/remoções
  function renumberMilestones() {
    const all = [...milestonesWrap.querySelectorAll('.milestone-name')];
    let idx = 1;
    for (const el of all) {
      if (!el.value || /^Milestone\s+\d+$/i.test(el.value.trim())) {
        el.value = `Milestone ${idx}`;
      }
      idx++;
    }
  }

  // Insere uma atividade dentro de um marco, controlando datas e alocações
  function addActivity(container) {
    const node = activityTpl.content.cloneNode(true);
    const act = node.querySelector('[data-activity]');
    const btnRemove = node.querySelector('[data-remove-activity]');
    const start = node.querySelector('.act-start');
    const end = node.querySelector('.act-end');
    const yearWrap = node.querySelector('[data-year-fields]');

    // regra: início <= fim
    function validateDates() {
      if (start.value && end.value && start.value > end.value) {
        end.setCustomValidity('A data de fim não pode ser anterior à data de início.');
      } else {
        end.setCustomValidity('');
      }
    }
    function updateYearFields() {
      //yearWrap.innerHTML = '';
      if (!start.value || !end.value) {
        refreshGantt();
        return;
      }
      const startYear = new Date(start.value).getFullYear();
      const endYear = new Date(end.value).getFullYear();
      const years = [];
      for (let y = startYear; y <= endYear; y++) {
        const previousRow = yearWrap.querySelector(`.row[data-year="${y}"]`);
        years.push(y+'');
        if(previousRow !== null) continue;
        const row = document.createElement('div');
        row.className = 'row act-year';
        row.dataset.year = y;
        row.innerHTML = `
          <div class="c-4">
            <label>Valor CAPEX da atividade (BRL) - ${y}</label>
            <input type="number" class="act-capex" data-year="${y}" min="0" step="0.01" inputmode="decimal" required placeholder="Ex.: 250000,00" />
          </div>
          <div class="c-8">
            <label>Descrição - ${y}</label>
            <textarea class="act-desc" data-year="${y}" required placeholder="Detalhe a atividade, entregáveis e premissas."></textarea>
          </div>
        `;
        yearWrap.appendChild(row);
      }

      [...yearWrap.querySelectorAll('.row[data-year]')].forEach(ye=>{
        if(!years.includes(ye.dataset.year)) ye.remove();
      })

      refreshGantt();
    }
    start.addEventListener('change', () => { validateDates(); updateYearFields(); });
    end.addEventListener('change', () => { validateDates(); updateYearFields(); });

    btnRemove.addEventListener('click', () => {
      act.remove();
      refreshGantt();
    });

    const today = new Date().toISOString().substring(0,10);
    const tomorrow = new Date( new Date().getTime() + 1000 * 60 * 60 * 24 ).toISOString().substring(0,10);
    start.value = today;
    end.value = tomorrow;

    container.appendChild(node);
    updateYearFields();
    refreshGantt();
  }

  // Coleta os campos principais do formulário para montar o payload do projeto
  function getProjectData(){
    return {
        nome: getValueFromSelector('projectName').trim(),
        ano_aprovacao: parseInt(getValueFromSelector('approvalYear', 0), 10),
        unidade: getValueFromSelector('unit').trim(),
        centro: getValueFromSelector('center').trim(),
        local_implantacao: getValueFromSelector('projectLocation').trim(),
        project_user: getValueFromSelector('projectUser').trim(),
        project_leader: getValueFromSelector('projectLeader').trim(),
        tipo_investimento: getValueFromSelector('investmentType').trim(),
        tipo_ativo: getValueFromSelector('assetType').trim(),
        vida_util: parseInt(getValueFromSelector('usefulLife', 0), 10),
        capex_budget_brl: parseNumberBRL(getValueFromSelector('projectValue')),
        necessidade: getValueFromSelector('necessidade', "").trim(),
        solucao: getValueFromSelector('solucao', "").trim(),
        kpi: getValueFromSelector('kpi', "").trim(),
        kpiDesc: getValueFromSelector('kpiDesc', "").trim(),
        kpi_actual: parseNumberBRL(getValueFromSelector('kpi_actual', 0).trim()),
        kpi_expected: parseNumberBRL(getValueFromSelector('kpi_expected', 0).trim())
      }
  }

  // Extrai toda a hierarquia de marcos, atividades e alocações anuais
  function getMilestonesData() {
    const milestones = [];
    const msNodes = [...milestonesWrap.querySelectorAll('[data-milestone]')];
    const today = new Date().toISOString().substring(0,10);
    msNodes.forEach(ms => {
      const nome = getValueFromSelector('.milestone-name', "", ms).trim();
      const acts = [...ms.querySelectorAll('[data-activity]')].map(a => {
        const anual = [...a.querySelectorAll('.row[data-year]')].map(row => ({
          ano: parseInt(row.dataset.year, 10),
          capex_brl: parseNumberBRL(getValueFromSelector('.act-capex'), 0, row),
          descricao: getValueFromSelector('.act-desc', "", row).trim(),
        }));
        return {
          titulo: getValueFromSelector('.act-title', "", a).trim(),
          inicio: getValueFromSelector('.act-start', today, a),
          fim: getValueFromSelector('.act-end', today, a),
          elementoPep: getValueFromSelector('[name="kpi"]', "", a),
          anual,
        };
      });
      milestones.push({ nome, atividades: acts });
    });
    return milestones;
  }

  // Remove registros relacionados antes de salvar uma nova versão da estrutura
  async function clearProjectStructure(projectId) {
    const Marcos = SharePoint.getLista('Marcos');
    const Atividades = SharePoint.getLista('Atividades1');
    const Alocacoes = SharePoint.getLista('AlocacoesAnuais');

    const msRes = await Marcos.getItems({ select: 'Id', filter: `ProjetoId eq ${projectId}` });
    const marcos = msRes.d?.results || [];
    for (const ms of marcos) {
      const actRes = await Atividades.getItems({ select: 'Id', filter: `MarcoId eq ${ms.Id}` });
      const acts = actRes.d?.results || [];
      for (const act of acts) {
        const alRes = await Alocacoes.getItems({ select: 'Id', filter: `AtividadeId eq ${act.Id}` });
        const als = alRes.d?.results || [];
        for (const al of als) {
          await Alocacoes.deleteItem(al.Id);
        }
        await Atividades.deleteItem(act.Id);
      }
      await Marcos.deleteItem(ms.Id);
    }
  }

  // Persiste marcos, atividades e alocações nas listas secundárias do SharePoint
  async function saveProjectStructure(projectId, milestones) {
    const Marcos = SharePoint.getLista('Marcos');
    const Atividades = SharePoint.getLista('Atividades1');
    const Alocacoes = SharePoint.getLista('AlocacoesAnuais');
    for (const milestone of milestones) {
      const infoMarco = await Marcos.addItem({ Title: milestone.nome, ProjetoId: projectId });
      const marcoId = infoMarco.d?.Id || infoMarco.d?.ID;
      for (const atividade of milestone.atividades || []) {
        const infoAtv = await Atividades.addItem({
          Title: atividade.titulo,
          DataInicio: atividade.inicio,
          DataFim: atividade.fim,
          ElementoPEP: atividade.elementoPep,
          MarcoId: marcoId
        });
        const atvId = infoAtv.d?.Id || infoAtv.d?.ID;
        for (const anual of atividade.anual || []) {
          await Alocacoes.addItem({
            Title: '',
            Ano: anual.ano,
            CapexBRL: anual.capex_brl,
            Descricao: anual.descricao,
            AtividadeId: atvId
          });
        }
      }
    }
  }

  // Recarrega marcos, atividades e alocações para edição posterior
  async function fetchProjectStructure(projectId) {
    const Marcos = SharePoint.getLista('Marcos');
    const Atividades = SharePoint.getLista('Atividades1');
    const Alocacoes = SharePoint.getLista('AlocacoesAnuais');
    const msRes = await Marcos.getItems({ select: 'Id,Title', filter: `ProjetoId eq ${projectId}` });
    const result = [];
    for (const ms of msRes.d?.results || []) {
      const actRes = await Atividades.getItems({ select: 'Id,Title,DataInicio,DataFim,ElementoPEP', filter: `MarcoId eq ${ms.Id}` });
      const acts = [];
      for (const act of actRes.d?.results || []) {
        const alRes = await Alocacoes.getItems({ select: 'Ano,CapexBRL,Descricao', filter: `AtividadeId eq ${act.Id}` });
        const anual = (alRes.d?.results || []).map(a => ({ ano: a.Ano, capex_brl: a.CapexBRL, descricao: a.Descricao }));
        acts.push({ titulo: act.Title, inicio: act.DataInicio, fim: act.DataFim, elementoPep: act.ElementoPEP, anual });
      }
      result.push({ nome: ms.Title, atividades: acts });
    }
    return result;
  }

  // Recria dinamicamente a interface com base nos dados carregados
  function setMilestonesData(milestones) {
    milestonesWrap.innerHTML = '';
    milestoneCount = 0;
    milestones.forEach(ms => {
      addMilestone(ms.nome);
      const msNode = milestonesWrap.lastElementChild;
      const actsWrap = msNode.querySelector('[data-activities]');
      actsWrap.innerHTML = '';
      (ms.atividades || []).forEach(act => {
        addActivity(actsWrap);
        const actNode = actsWrap.lastElementChild;
        actNode.querySelector('.act-title').value = act.titulo || '';
        const start = actNode.querySelector('.act-start');
        const end = actNode.querySelector('.act-end');
        if (act.inicio) start.value = act.inicio.substring(0,10);
        if (act.fim) end.value = act.fim.substring(0,10);
        start.dispatchEvent(new Event('change'));
        end.dispatchEvent(new Event('change'));
        actNode.querySelector('[name="kpi"]').value = act.elementoPep || '';
        (act.anual || []).forEach(a => {
          const row = actNode.querySelector(`.row[data-year="${a.ano}"]`);
          if (row) {
            row.querySelector('.act-capex').value = a.capex_brl;
            row.querySelector('.act-desc').value = a.descricao;
          }
        });
      });
    });
    refreshGantt();
  }

  // Monta o gráfico de Gantt respeitando o estilo e cores definidos
  function drawGantt(milestones) {
    const chartEl = document.getElementById('ganttChart');
    const titleEl = document.getElementById('ganttCharTitle');
    
    const data = new google.visualization.DataTable();
    data.addColumn('string', 'Task ID');
    data.addColumn('string', 'Task Name');
    data.addColumn('string', 'Resource');
    data.addColumn('date', 'Start Date');
    data.addColumn('date', 'End Date');
    data.addColumn('number', 'Duration');
    data.addColumn('number', 'Percent Complete');
    data.addColumn('string', 'Dependencies');
    data.addColumn({ type: 'string', role: 'tooltip', p: { html: true } });

    const rows = [];
    let idCounter = 0;
    milestones.forEach((ms, i) => {
      idCounter++;
      let msStart = null;
      let msEnd = null;
      const actRows = [];
      // calcula o intervalo do marco
      ms.atividades.forEach((act, j) => {
        const startDate = act.inicio ? new Date(act.inicio) : new Date();
        const endDate = act.fim ? new Date(act.fim) : new Date( startDate.getTime() + 1000 * 60 * 60 * 24 );
        if (startDate && (!msStart || startDate < msStart)) msStart = startDate;
        if (endDate && (!msEnd || endDate > msEnd)) msEnd = endDate;
        const totalCapex = (act.anual || []).reduce((sum, y) => sum + (y.capex_brl || 0), 0);
        const descTooltip = (act.anual || []).map(y => `${y.ano}: ${BRL.format(y.capex_brl)} - ${y.descricao}`).join('<br/>');
        actRows.push([
            `ms-${idCounter}-${j}`,//Task ID
            act.titulo || `Atividade ${j+1}`, //Task Name
            "Atividade", //Resource
            startDate, //Start Date
            endDate, //End Date
            null, //Duration
            0, //Percent Complete
            `ms-${idCounter}`, //Dependencies
            `CAPEX total: ${BRL.format(totalCapex)}${descTooltip ? '<br/>' + descTooltip : ''}`    //tooltip
          ]);
      });

      if (msStart && msEnd) {
        rows.push([
          `ms-${idCounter}`,
          ms.nome,
          'milestone',
          msStart,
          msEnd,
          null,
          0,
          null,
          ms.nome
        ]);
      }
      rows.push(...actRows);
    });

    if (!rows.length) {
      chartEl.innerHTML = '';
      titleEl.style.display = 'none';
      return;
    }

    titleEl.style.display = 'block';

    data.addRows(rows);
    const chart = new google.visualization.Gantt(chartEl);
    chart.draw(data, {
      height: Math.max(200, rows.length * 40 + 40),
      tooltip: { isHtml: true },
      gantt: {
        criticalPathEnabled: false,
        arrow: {
          angle: 0,
          width: 0,
          color: '#ffffff',
          radius: 0
        },
        trackHeight: 30,
        palette: [
          { color: '#460a78', dark: '#be2846', light: '#e63c41' }, // milestones nas cores da empresa
          { color: '#f58746', dark: '#e63c41', light: '#ffbe6e' } // atividades nas cores da empresa
        ]
      }
    });
  }

  // Atualiza o gráfico sempre que algum dado de marcos/atividades muda
  function refreshGantt() {
    const milestones = getMilestonesData();
    const draw = () => drawGantt(milestones);
    if (google.visualization && google.visualization.Gantt) {
      draw();
    } else {
      google.charts.setOnLoadCallback(draw);
    }
  }

  // UI events
  // Principais listeners responsáveis por manter a UI sincronizada com as ações
  addMilestoneBtn.addEventListener('click', () => addMilestone());
  milestoneSection.addEventListener('input', refreshGantt);
  milestoneSection.addEventListener('change', refreshGantt);
  if (saveDraftBtn) saveDraftBtn.addEventListener('click', saveDraft);
  if (backBtn) backBtn.addEventListener('click', showProjectList);

  projectValueInput.addEventListener('input', () => {
    updateCapexFlag();
    updateMilestoneVisibility();
    refreshGantt();
  });
  projectValueInput.addEventListener('change', () => {
    updateCapexFlag();
    updateMilestoneVisibility();
    refreshGantt();
  });

  // Validation
  // Bloco extenso de validações que cobre as regras discutidas com o usuário
  function validateForm() {
    const errs = [];
    const errsEl = [];
    errorsBox.style.display = 'none';
    errorsBox.innerHTML = '';

    // Valida campos básicos do projeto
    const reqFields = [
      { id: 'projectName', label: 'Nome do Projeto' },
      { id: 'approvalYear', label: 'Ano de aprovação do Projeto' },
      { id: 'unit', label: 'Unidade' },
      { id: 'center', label: 'Centro' },
      { id: 'projectLocation', label: 'Local da implantação do projeto' },
      { id: 'projectUser', label: 'Project User do Projeto' },
      { id: 'projectLeader', label: 'Project Leader' },
      { id: 'investmentType', label: 'Tipo de investimento' },
      { id: 'assetType', label: 'Tipo de ativo' },
      { id: 'usefulLife', label: 'Vida útil do projeto' },
      { id: 'projectValue', label: 'CAPEX BUDGET do Projeto' },
    ];
    for (const f of reqFields) {
      const el = document.getElementById(f.id);
      if (!el.value || (el.type === 'number' && parseNumberBRL(el.value) < 0)) {
        errs.push(`Preencha o campo: <strong>${f.label}</strong>.`);
        errsEl.push(el);
      } else {
        el.classList.remove('is-invalid');
      }
    }

    const yearVal = parseInt(approvalYearInput.value, 10);
    if (isNaN(yearVal) || yearVal > currentYear) {
      errsEl.push(approvalYearInput);
      errs.push(`O <strong>ano de aprovação</strong> deve ser menor ou igual a ${currentYear}.`);
    } else {
      approvalYearInput.classList.remove('is-invalid');
    }

    // Requisito de marcos se CAPEX > 1,5 mi
    const mustHaveMilestone = overThreshold();
    const milestones = [...milestonesWrap.querySelectorAll('[data-milestone]')];

    if (mustHaveMilestone && milestones.length === 0) {
      errs.push('O valor CAPEX é superior a R$ 1,5 milhão. Adicione pelo menos <strong>1 marco</strong>.');
    }

    // Para cada marco: nome e pelo menos 1 atividade com campos válidos
    milestones.forEach((ms, i) => {
      const idx = i + 1;
      const name = ms.querySelector('.milestone-name');
      if (!name.value.trim()) {
        errs.push(`Informe o <strong>nome do marco ${idx}</strong>.`);
      }
      const acts = [...ms.querySelectorAll('[data-activity]')];
      if (acts.length === 0) {
        errs.push(`O <strong>marco ${idx}</strong> deve possuir pelo menos 1 atividade.`);
      }
      acts.forEach((a, j) => {
        const jdx = j + 1;
        const title = a.querySelector('.act-title');
        const start = a.querySelector('.act-start');
        const end = a.querySelector('.act-end');
        const yearRows = [...a.querySelectorAll('.row[data-year]')];

        if (!title.value.trim()) errs.push(`Atividade ${jdx} do marco ${idx}: informe o <strong>título</strong>.`);
        if (!start.value) errs.push(`Atividade ${jdx} do marco ${idx}: informe a <strong>data de início</strong>.`);
        if (!end.value) errs.push(`Atividade ${jdx} do marco ${idx}: informe a <strong>data de fim</strong>.`);
        if (start.value && end.value && start.value > end.value) {
          errs.push(`Atividade ${jdx} do marco ${idx}: a <strong>data de início</strong> não pode ser posterior à <strong>data de fim</strong>.`);
        }
        if (yearRows.length === 0) {
          errs.push(`Atividade ${jdx} do marco ${idx}: defina <strong>datas de início e fim</strong> válidas para gerar campos anuais.`);
        }
        yearRows.forEach(row => {
          const ano = row.dataset.year;
          const cap = parseNumberBRL(getValueFromSelector('.act-capex', 0, row));
          if (isNaN(cap) || cap < 0) {
            errs.push(`Atividade ${jdx} do marco ${idx}, ano ${ano}: informe o <strong>valor CAPEX</strong> (BRL) válido (≥ 0).`);
          }

          if (getValueFromSelector('.act-desc', "", row).trim().length === 0) {
            errs.push(`Atividade ${jdx} do marco ${idx}, ano ${ano}: informe a <strong>descrição</strong>.`);
          }
        });
      });
    });

    if (errs.length) {
      const ul = document.createElement('ul');
      errs.forEach(e => {
        const li = document.createElement('li');
        li.innerHTML = e;
        ul.appendChild(li);
      });
      errorsBox.appendChild(document.createTextNode('Por favor, corrija os itens abaixo:'));
      errorsBox.appendChild(ul);
      errorsBox.style.display = 'block';
      errsEl.forEach(inel=>inel.classList.add('is-invalid'));
      try {
        errsEl[0].scrollIntoView({ behavior: "smooth" });
        errsEl[0].focus();
      } catch (error) {
        
      }
      return false;
    }
    return true;
  }

  // Função utilitária para recuperar valores sem duplicar lógica de busca
  function getValueFromSelector(queryOrId, defaultValue = "", parent = document){
    let e = null;
    try {
      e = typeof parent.getElementById === "function"? parent.getElementById(queryOrId): parent.querySelector('#'+queryOrId);
    } catch (error) {
    } 
    if( e === null ) e = parent.querySelector(queryOrId);
    if( e === null ) e = { value: defaultValue };
    return e.value;
  }

  // Fluxo completo de submissão que simula a integração final com SharePoint
  form.addEventListener('submit', async (ev) => {
    ev.preventDefault();
    updateCapexFlag();
    updateMilestoneVisibility();
    if (!validateForm()) return;

    updateStatus('Enviando dados...', 'info');
    submitBtn.disabled = true;

    // Se chegou aqui, tudo válido. Monte um payload de exemplo e mostre no console.
    const payload = {
      projeto: getProjectData(),
      milestones: getMilestonesData()
    };

    const Projetos = SharePoint.getLista('Projetos');

    try {
      const infoProjeto = await Projetos.addItem({
        Title: payload.projeto.nome,
        AnoAprovacao: payload.projeto.ano_aprovacao,
        CapexBudgetBRL: payload.projeto.capex_budget_brl,
        Centro: payload.projeto.centro,
        KpiDescricao: payload.projeto.kpiDesc,
        KpiImpactado: payload.projeto.kpi,
        KpiValorAtual: payload.projeto.kpi_actual,
        KpiValorEsperado: payload.projeto.kpi_expected,
        LocalImplantacao: payload.projeto.local_implantacao,
        NecessidadeNegocio: payload.projeto.necessidade,
        ProjectLeader: payload.projeto.project_leader,
        ProjectUser: payload.projeto.project_user,
        SolucaoProposta: payload.projeto.solucao,
        TipoAtivo: payload.projeto.tipo_ativo,
        TipoInvestimento: payload.projeto.tipo_investimento,
        Unidade: payload.projeto.unidade,
        VidaUtilAnos: payload.projeto.vida_util
      });

      await saveProjectStructure(infoProjeto.d.ID, payload.milestones);
      updateStatus('Formulário enviado com sucesso!', 'success');
      refreshGantt();
      await loadUserProjects();
    } catch (error) {
      updateStatus('Ops, algo deu errado.', 'error');
    } finally {
      submitBtn.disabled = false;
    }
  });

  // Reset personalizado que confirma com o usuário antes de apagar campos
  form.addEventListener('reset', ev => {
    if (resetFormWithoutAlert === false && !confirm('Tem certeza que deseja limpar o formulário?')) {
      ev.preventDefault();
    } else {
      updateStatus('Formulário limpo.', 'info');
    }
  });

  // Estado inicial
  // Reaplica cálculos e carrega os projetos assim que o script é executado
  updateCapexFlag();
  updateMilestoneVisibility();
  refreshGantt();
  loadUserProjects();
})();<|MERGE_RESOLUTION|>--- conflicted
+++ resolved
@@ -420,10 +420,6 @@
       return '';
     }
   }
-<<<<<<< HEAD
-
-=======
->>>>>>> d6e65b56
   // Renderiza os detalhes resumidos do projeto no painel principal
   function showProjectDetails(item) {
     if (!projectDetails) return;
@@ -492,11 +488,7 @@
     editBtn.textContent = 'Editar Projeto';
     actions.appendChild(editBtn);
 
-<<<<<<< HEAD
     if (item.Status === 'Rascunho' || item.Status === 'Reprovado para Revisão') {
-=======
-    if (item.Status === 'Rascunho') {
->>>>>>> d6e65b56
       const approveBtn = document.createElement('button');
       approveBtn.type = 'button';
       approveBtn.className = 'btn primary action-btn approve';
@@ -507,11 +499,7 @@
     wrapper.append(header, grid, actions);
     projectDetails.appendChild(wrapper);
 
-<<<<<<< HEAD
     const isEditable = item.Status !== 'Aprovado';
-=======
-    const isEditable = item.Status === 'Rascunho' || item.Status === 'Reprovado para Revisão';
->>>>>>> d6e65b56
     if (isEditable) {
       editBtn.addEventListener('click', () => editProject(item.Id));
     } else {
