//
//  Script principal do protótipo CAPEX Forms.
//  Aqui concentro tanto a camada de integração com SharePoint quanto os
//  comportamentos da interface montada em HTML estático.
//
class SPRestApi {
    /**
     * Cria uma instância da API REST do SharePoint.
     * @param {string} site - URL do site SharePoint. https://<seu contoso>.sharepoint.com/sites/<seu site>
     * @param {string|null} lista - Nome da lista padrão (opcional).
     */
    constructor(site = 'https://<seu contoso>.sharepoint.com/sites/<seu site>', lista = null) {
        this.site = site;
        this.listaAtual = lista;
    }

    /**
     * Define a lista atual para operações subsequentes.
     * @param {string} listaName - Nome da lista.
     */
    setLista(listaName) {
        this.listaAtual = listaName;
    }

    /**
     * Cria uma nova instância da API com uma lista específica.
     * @param {string} listaName - Nome da lista.
     * @returns {SPRestApi} Nova instância com lista definida.
     */
    getLista(listaName) {
        return new SPRestApi(this.site, listaName);
    }

    /**
     * Codifica o nome da lista para o formato esperado pelo SharePoint.
     * @param {string} lista - Nome da lista.
     * @returns {string} Tipo de entidade codificado.
     */
    encodeEntityType(lista) {
        return "SP.Data." + lista.replace(/ /g, '_x0020_').replace(/_/g, '_x005f_') + "ListItem";
    }

    /**
     * Constrói a URL da API para uma lista.
     * @param {string} lista - Nome da lista.
     * @param {string} endpoint - Caminho adicional da API.
     * @returns {string} URL completa da API.
     */
    buildListUrl(lista, endpoint = '') {
        if (!lista) throw new Error("Lista não definida.");
        return `${this.site}${ this.site.charAt(this.site.length-1) === '/'? '': '' }_api/web/lists/getbytitle('${lista}')${endpoint}`;
    }

    /**
     * Executa uma requisição HTTP genérica.
     * @param {string} url - URL da requisição.
     * @param {string} method - Método HTTP.
     * @param {Object} headers - Cabeçalhos da requisição.
     * @param {any} body - Corpo da requisição.
     * @returns {Promise<Object>} Resposta da API.
     */
    async request(url, method = 'GET', headers = {}, body = null) {
        const response = await fetch(url, { method, headers, body });
        const json = await response.json();
        return json;
    }

    /**
     * Obtém o valor do Form Digest necessário para requisições POST.
     * @returns {Promise<string>} Valor do Form Digest.
     */
    async getFormDigestValue() {
        try {
            const url = `${this.site}/_api/contextinfo`;
            const headers = {
                "Accept": "application/json;odata=verbose",
                "Content-Type": "application/json;odata=verbose"
            };
            const data = await this.request(url, "POST", headers);
            return data.d.GetContextWebInformation.FormDigestValue;
        } catch (error) {
            console.error("Erro ao obter o Form Digest:", error);
            return _spPageContextInfo.formDigestValue;
        }
    }

    /**
     * Adiciona um item à lista.
     * @param {Object} data - Dados do item.
     * @param {string} [lista=this.listaAtual] - Nome da lista.
     * @returns {Promise<Object|boolean>} Dados do item criado ou false.
     */
    async addItem(data = {}, lista = this.listaAtual) {
        const formDigest = await this.getFormDigestValue();
        const url = this.buildListUrl(lista, "/items");
        const headers = {
            "Accept": "application/json;odata=verbose",
            "Content-Type": "application/json;odata=verbose",
            "X-RequestDigest": formDigest
        };
        const payload = JSON.stringify({
            "__metadata": { "type": this.encodeEntityType(lista) },
            "Title": "",
            ...data
        });
        const response = await this.request(url, "POST", headers, payload);
        return response.error ? false : response;
    }

    /**
     * Adiciona um anexo a um item da lista.
     * @param {number} itemId - ID do item.
     * @param {string} fileName - Nome do arquivo.
     * @param {Blob|ArrayBuffer} fileContent - Conteúdo do arquivo.
     * @param {string} [lista=this.listaAtual] - Nome da lista.
     * @returns {Promise<Object|boolean>} Dados do anexo ou false.
     */
    async addAttachment(itemId, fileName, fileContent, lista = this.listaAtual) {
        const formDigest = await this.getFormDigestValue();
        const url = this.buildListUrl(lista, `/items(${itemId})/AttachmentFiles/add(FileName='${fileName}')`);
        const headers = {
            "Accept": "application/json;odata=verbose",
            "X-RequestDigest": formDigest,
            "Content-Type": "application/octet-stream"
        };
        const response = await fetch(url, { method: "POST", headers, body: fileContent });
        if (!response.ok) {
            const error = await response.json();
            console.error("Erro ao adicionar anexo:", error);
            return false;
        }
        const result = await response.json();
        return result.d;
    }

    /**
     * Atualiza um item existente na lista.
     * @param {number} id - ID do item.
     * @param {Object} data - Dados atualizados.
     * @param {string} [lista=this.listaAtual] - Nome da lista.
     * @returns {Promise<Object|boolean>} Confirmação ou false.
     */
    async updateItem(id, data = {}, lista = this.listaAtual) {
        const formDigest = await this.getFormDigestValue();
        const url = this.buildListUrl(lista, `/items(${id})`);
        const headers = {
            "Accept": "application/json;odata=verbose",
            "Content-Type": "application/json;odata=verbose",
            "X-RequestDigest": formDigest,
            "IF-MATCH": "*",
            "X-HTTP-Method": "MERGE"
        };
        const payload = JSON.stringify({
            "__metadata": { "type": this.encodeEntityType(lista) },
            ...data
        });
        const response = await fetch(url, { method: "POST", headers, body: payload });
        if (response.ok) return { d: { Id: parseInt(id) } };
        const errorData = await response.json();
        console.error('Erro detalhado do SharePoint:', errorData.error.message.value);
        return false;
    }

    /**
     * Exclui um item da lista.
     * @param {number} id - ID do item.
     * @param {string} [lista=this.listaAtual] - Nome da lista.
     * @returns {Promise<boolean>} True se sucesso.
     */
    async deleteItem(id, lista = this.listaAtual) {
        const formDigest = await this.getFormDigestValue();
        const url = this.buildListUrl(lista, `/items(${id})`);
        const headers = {
            "Accept": "application/json;odata=verbose",
            "X-RequestDigest": formDigest,
            "IF-MATCH": "*",
            "X-HTTP-Method": "DELETE"
        };
        const response = await fetch(url, { method: "POST", headers });
        if (!response.ok) throw new Error(await response.text());
        return true;
    }

    /**
     * Executa qualquer requisição arbitrária à API do SharePoint.
     * @param {string} api - Caminho da API.
     * @param {string} [method="GET"] - Método HTTP.
     * @param {any} [body=null] - Corpo da requisição.
     * @param {Object} [headers={}] - Cabeçalhos adicionais.
     * @returns {Promise<Object>} Resposta da API.
     */
    async anyRequest(api, method = "GET", body = null, headers = {}) {
        const url = `${this.site}/_api/${api}`;
        const defaultHeaders = {
            "accept": "application/json;odata=verbose",
            "accept-language": "pt-BR,pt;q=0.9,en-US;q=0.8,en;q=0.7",
            "charset": "UTF-8"
        };
        return await this.request(url, method, { ...defaultHeaders, ...headers }, body);
    }

    /**
     * Obtém itens da lista com parâmetros opcionais de consulta.
     * @param {Object} [params={}] - Parâmetros de consulta.
     * @param {string} [lista=this.listaAtual] - Nome da lista.
     * @returns {Promise<Object>} Lista de itens.
     */
    async getItems(params = {}, lista = this.listaAtual) {
        const url = new URL(this.buildListUrl(lista, "/items"));
        for (const parameter in params) {
            url.searchParams.append(`$${parameter}`, params[parameter]);
        }
        const headers = { "accept": "application/json;odata=verbose" };
        const response = await fetch(url.toString(), { method: 'GET', headers });
        return await response.json();
    }

    /**
     * Recupera um item específico da lista pelo ID.
     * @param {number} id - ID do item.
     * @param {string} [lista=this.listaAtual] - Nome da lista.
     * @returns {Promise<Object>} Item recuperado.
     */
    async getItemById(id, lista = this.listaAtual) {
        const url = this.buildListUrl(lista, `/items(${id})`);
        const headers = { "accept": "application/json;odata=verbose" };
        const response = await fetch(url, { method: 'GET', headers });
        const json = await response.json();
        return json.d;
    }

    /**
     * Obtém metadados da lista, como campos e tipos.
     * @param {string} [lista=this.listaAtual] - Nome da lista.
     * @returns {Promise<Object[]>} Metadados da lista.
     */
    async getListMetadata(lista = this.listaAtual) {
        const url = this.buildListUrl(lista, "/fields");
        const headers = { "accept": "application/json;odata=verbose" };
        const response = await fetch(url, { method: 'GET', headers });
        const json = await response.json();
        return json.d.results;
    }

    /**
     * Obtém informações do usuário atual logado.
     * @returns {Promise<Object>} Dados do usuário.
     */
    async getUserInfo() {
        const url = `${this.site}/_api/web/currentuser`;
        const headers = { "accept": "application/json;odata=verbose" };
        const response = await fetch(url, { method: 'GET', headers });
        const json = await response.json();
        return json.d;
    }

    /**
     * Obtém informações gerais do site atual.
     * @returns {Promise<Object>} Dados do site.
     */
    async getSiteInfo() {
        const url = `${this.site}/_api/web`;
        const headers = { "accept": "application/json;odata=verbose" };
        const response = await fetch(url, { method: 'GET', headers });
        const json = await response.json();
        return json.d;
    }

    /**
     * Pesquisa itens na lista com base em um filtro OData.
     * @param {string} filtro - Filtro OData.
     * @param {string} [lista=this.listaAtual] - Nome da lista.
     * @returns {Promise<Object[]>} Itens filtrados.
     */
    async searchItems(filtro, lista = this.listaAtual) {
        const url = this.buildListUrl(lista, `/items?$filter=${encodeURIComponent(filtro)}`);
        const headers = { "accept": "application/json;odata=verbose" };
        const response = await fetch(url, { method: 'GET', headers });
        const json = await response.json();
        return json.d.results;
    }
}

//
//  A partir daqui começa a lógica de interface, encapsulada em uma IIFE
//  para não poluir o escopo global quando o script é carregado no SharePoint.
//
(function () {
  // Formatação monetária utilizada em toda a interface
  const BRL = new Intl.NumberFormat('pt-BR', { style: 'currency', currency: 'BRL' });
  // Limiar que define quando o fluxo de marcos precisa ser exibido
  const REQ_THRESHOLD = 500000; // 1.5 milhões

  // Cliente já configurado apontando para o site utilizado nas demonstrações
  const SharePoint = new SPRestApi('https://arcelormittal.sharepoint.com/sites/controladorialongos/capex/');

  // Cache de elementos chave presentes no formulário e na área de leitura
  const form = document.getElementById('capexForm');
  const statusBox = document.getElementById('status');
  const submitBtn = form.querySelector('button[type="submit"]');
  const errorsBox = document.getElementById('errors');
  const milestonesWrap = document.getElementById('milestones');
  const addMilestoneBtn = document.getElementById('addMilestoneBtn');
  const projectBudgetInput = document.getElementById('projectBudget');
  const approvalYearInput = document.getElementById('approvalYear');
  const capexFlag = document.getElementById('capexFlag');
  const milestoneSection = document.getElementById('milestoneSection');
  const projectList = document.getElementById('projectList');
  const projectDetails = document.getElementById('projectDetails');
  const appContainer = document.getElementById('app');
  const newProjectBtn = document.getElementById('newProjectBtn');
  const saveDraftBtn = document.getElementById('saveDraftBtn');
  const backBtn = document.getElementById('backBtn');
  google.charts.load('current', { packages: ['gantt'] });

  // Templates HTML usados para gerar marcos e atividades dinamicamente
  const milestoneTpl = document.getElementById('milestoneTemplate');
  const activityTpl = document.getElementById('activityTemplate');

  const currentYear = new Date().getFullYear();
  approvalYearInput.max = currentYear;
  approvalYearInput.placeholder = currentYear;

  // Estados auxiliares controlando marcos, projeto atual e reset silencioso
  let milestoneCount = 0;
  let currentProjectId = null;
  let resetFormWithoutAlert = true;

  // Helpers
  // Feedback visual ao usuário sobre o progresso das ações
  function updateStatus(message = '', type = 'info') {
    if (!statusBox) return;
    statusBox.textContent = message;
    statusBox.className = `status ${type}`;
  }

  // Converte valores com formatação brasileira em números nativos
  function parseNumberBRL(val) {
    if (typeof val === 'number') return val;
    if (!val) return 0;
    // aceita ponto ou vírgula como separador decimal
    const normalized = String(val).replace(/\./g, '').replace(',', '.').replace(/[^\d.]/g, '');
    return Number(normalized || 0);
  }

  // Aponta se o orçamento atual excede o limite para marcos obrigatórios
  function overThreshold() {
    return parseNumberBRL(projectBudgetInput.value) > REQ_THRESHOLD;
  }

  // Atualiza a legenda que orienta quando marcos devem ser adicionados
  function updateCapexFlag() {
    const n = parseNumberBRL(projectBudgetInput.value);
    if (!n) { capexFlag.textContent = ''; return; }
    capexFlag.innerHTML = n > REQ_THRESHOLD
      ? `<span class="ok">Orçamento do Projeto ${BRL.format(n)} &gt; ${BRL.format(REQ_THRESHOLD)} — marcos obrigatórios.</span>`
      : `Orçamento do Projeto ${BRL.format(n)} ≤ ${BRL.format(REQ_THRESHOLD)} — marcos não necessários.`;
  }

  // Esconde ou revela a seção de marcos de acordo com o orçamento
  function updateMilestoneVisibility() {
    const show = overThreshold();
    milestoneSection.style.display = show ? 'block' : 'none';
    if (!show) {
      milestonesWrap.innerHTML = '';
      milestoneCount = 0;
      refreshGantt();
    }
  }

  // Limpa o formulário e volta ao estado padrão
  function resetForm() {
    form.reset();
    currentProjectId = null;
    [...form.elements].forEach(el => el.disabled = false);
    if (saveDraftBtn) saveDraftBtn.style.display = 'inline-flex';
    submitBtn.style.display = 'inline-flex';
    milestonesWrap.innerHTML = '';
    milestoneCount = 0;
    refreshGantt();
  }

  // Alterna a UI para o modo de edição/cadastro
  function showForm() {
    if (appContainer) appContainer.style.display = 'none';
    form.style.display = 'block';
    if (backBtn) backBtn.style.display = 'inline-flex';
    if (newProjectBtn) newProjectBtn.style.display = 'none';
    document.body.style.overflow = 'auto';
  }

  // Retorna para a visão em lista e oculta o formulário
  function showProjectList() {
    form.style.display = 'none';
    if (appContainer) appContainer.style.display = 'flex';
    if (backBtn) backBtn.style.display = 'none';
    if (newProjectBtn) newProjectBtn.style.display = 'inline-block';
    resetForm();
    document.body.style.overflow = 'hidden';
  }

  // Mantém consistência das cores exibidas no selo de status
  function getStatusColor(status) {
    switch (status) {
      case 'Rascunho': return '#414141';
      case 'Em Aprovação': return '#970886';
      case 'Reprovado': return '#f83241';
      case 'Reprovado para Revisão': return '#fe8f46';
      case 'Aprovado': return '#3d9308';
      default: return '#414141';
    }
  }

  // Formata datas vindas do SharePoint para o padrão brasileiro
  function formatDate(dateStr) {
    if (!dateStr) return '';
    try {
      const d = new Date(dateStr);
      return isNaN(d) ? '' : d.toLocaleDateString('pt-BR');
    } catch (e) {
      return '';
    }
  }

  // Renderiza os detalhes resumidos do projeto no painel principal
  function showProjectDetails(item) {
    if (!projectDetails) return;

    projectDetails.innerHTML = '';

    const wrapper = document.createElement('div');
    wrapper.className = 'project-details';

    if (!item) {
      const empty = document.createElement('div');
      empty.className = 'empty';
      const emptyTitle = document.createElement('p');
      emptyTitle.className = 'empty-title';
      emptyTitle.textContent = 'Selecione um projeto';
      const emptyCopy = document.createElement('p');
      emptyCopy.textContent = 'Clique em um projeto na lista ao lado para ver os detalhes';
      empty.append(emptyTitle, emptyCopy);
      wrapper.appendChild(empty);
      projectDetails.appendChild(wrapper);
      return;
    }

    const createDetailCard = (label, value, valueClass = '') => {
      const card = document.createElement('div');
      card.className = 'detail-card';
      const heading = document.createElement('h3');
      heading.textContent = label;
      const text = document.createElement('p');
      if (valueClass) text.className = valueClass;
      text.textContent = value;
      card.append(heading, text);
      return card;
    };

    const header = document.createElement('div');
    header.className = 'details-header';
    const titleEl = document.createElement('h1');
    titleEl.textContent = item.Title || '';
    const statusBadge = document.createElement('span');
    statusBadge.className = 'status-badge';
    statusBadge.textContent = item.Status || '';
    statusBadge.style.background = getStatusColor(item.Status);
    header.append(titleEl, statusBadge);

    const grid = document.createElement('div');
    grid.className = 'details-grid';

    const budgetCard = createDetailCard('Orçamento', BRL.format(item.CapexBudgetBRL || 0), 'budget-value');
    const responsible = createDetailCard('Responsável', item.Responsavel || item.ProjectLeader || '');
    const startDate = createDetailCard('Data de Início', formatDate(item.DataInicio));
    const endDate = createDetailCard('Data de Conclusão', formatDate(item.DataFim || item.DataConclusao));

    const descriptionCard = createDetailCard('Descrição do Projeto', item.SumarioProjeto || item.NecessidadeNegocio || item.ComentarioProjeto || item.Descricao || '');
    descriptionCard.classList.add('detail-desc');

    grid.append(budgetCard, responsible, startDate, endDate, descriptionCard);

    const actions = document.createElement('div');
    actions.className = 'detail-actions';

    const editBtn = document.createElement('button');
    editBtn.type = 'button';
    editBtn.className = 'btn secondary action-btn';
    editBtn.id = 'editProjectDetails';
    editBtn.textContent = 'Editar Projeto';
    actions.appendChild(editBtn);

    if (item.Status === 'Rascunho' || item.Status === 'Reprovado para Revisão') {
      const approveBtn = document.createElement('button');
      approveBtn.type = 'button';
      approveBtn.className = 'btn primary action-btn approve';
      approveBtn.textContent = 'Enviar para Aprovação';
      actions.appendChild(approveBtn);
    }

    wrapper.append(header, grid, actions);
    projectDetails.appendChild(wrapper);

    const isEditable = item.Status !== 'Aprovado';
    if (isEditable) {
      editBtn.addEventListener('click', () => editProject(item.Id));
    } else {
      editBtn.disabled = true;
    }
  }

  // Botão superior que leva o usuário direto para o formulário de criação
  if (newProjectBtn) {
    newProjectBtn.addEventListener('click', () => {
      resetFormWithoutAlert = true;
      resetForm();
      showForm();
      updateStatus('', 'info');
      resetFormWithoutAlert = false;
    });
  }

  // Busca e renderiza cartões com os projetos do usuário atual
  async function loadUserProjects() {
    if (!projectList) return;
    projectList.innerHTML = '';
    const projetos = SharePoint.getLista('Projetos');
    const res = await projetos.getItems({
      select: 'Id,Title,CapexBudgetBRL,Status',
      filter: `AuthorId eq '${_spPageContextInfo.userId}'`
    });
    const items = res.d?.results || [];

    items.forEach(item => {
      const card = document.createElement('div');
      card.className = 'project-card';

      const statusBadge = document.createElement('span');
      statusBadge.className = 'status-badge';
      statusBadge.style.background = getStatusColor(item.Status);
      statusBadge.textContent = item.Status || '';

      const title = document.createElement('h3');
      title.textContent = item.Title || '';

      const budget = document.createElement('p');
      budget.textContent = BRL.format(item.CapexBudgetBRL || 0);

      card.append(statusBadge, title, budget);
      card.addEventListener('click', async () => {
        const fullItem = await projetos.getItemById(item.Id);
        showProjectDetails(fullItem);
        [...projectList.children].forEach(c => c.classList.remove('selected'));
        card.classList.add('selected');
      });
      projectList.appendChild(card);
    });
    showProjectList();
    showProjectDetails(null);
  }

  // Preenche o formulário com os dados recuperados do SharePoint
  function fillForm(item) {
    document.getElementById('projectName').value = item.Title || '';
    document.getElementById('approvalYear').value = item.AnoAprovacao || '';
    document.getElementById('projectBudget').value = item.CapexBudgetBRL || '';
    document.getElementById('investmentLevel').value = item.NivelInvestimento || '';
    document.getElementById('fundingSource').value = item.OrigemVerba || '';
    document.getElementById('unit').value = item.Unidade || '';
    document.getElementById('center').value = item.Centro || '';
    document.getElementById('projectLocation').value = item.LocalImplantacao || '';
    document.getElementById('projectUser').value = item.ProjectUser || '';
    document.getElementById('projectLeader').value = item.ProjectLeader || '';
    document.getElementById('company').value = item.Empresa || '';
    document.getElementById('depreciationCostCenter').value = item.CCustoDepreciacao || '';
    document.getElementById('category').value = item.Categoria || '';
    document.getElementById('investmentType').value = item.TipoInvestimento || '';
    document.getElementById('assetType').value = item.TipoAtivo || '';
    document.getElementById('projectFunction').value = item.FuncaoProjeto || '';
    document.getElementById('startDate').value = item.DataInicio ? item.DataInicio.substring(0, 10) : (item.DataInicioProjeto ? item.DataInicioProjeto.substring(0,10) : '');
    document.getElementById('endDate').value = item.DataFim ? item.DataFim.substring(0, 10) : (item.DataFimProjeto ? item.DataFimProjeto.substring(0,10) : '');
    document.getElementById('projectSummary').value = item.SumarioProjeto || item.NecessidadeNegocio || '';
    document.getElementById('projectComment').value = item.ComentarioProjeto || item.SolucaoProposta || '';
    document.getElementById('kpiType').value = item.TipoKPI || item.KpiImpactado || '';
    document.getElementById('kpiName').value = item.NomeKPI || '';
    document.getElementById('kpiDescription').value = item.KpiDescricao || '';
    document.getElementById('kpiCurrent').value = item.KpiValorAtual || '';
    document.getElementById('kpiExpected').value = item.KpiValorEsperado || '';
    updateCapexFlag();
    updateMilestoneVisibility();
  }

  // Abre um projeto específico em modo de edição quando permitido
  async function editProject(id) {
    const item = await SharePoint.getLista('Projetos').getItemById(id);
    currentProjectId = id;
    fillForm(item);
    const msData = await fetchProjectStructure(id);
    setMilestonesData(msData);
    const editable = ['Rascunho', 'Reprovado para Revisão'].includes(item.Status);
    [...form.elements].forEach(el => el.disabled = !editable);
    if (saveDraftBtn) saveDraftBtn.style.display = editable ? 'inline-flex' : 'none';
    submitBtn.style.display = editable ? 'inline-flex' : 'none';
    showForm();
    updateStatus(`Status atual: ${item.Status}`, 'info');
  }

  // Persiste o formulário como rascunho e salva a estrutura hierárquica
  async function saveDraft() {
    const data = getProjectData();
    const milestones = getMilestonesData();
    const payload = {
      Title: data.nome,
      AnoAprovacao: data.ano_aprovacao,
      CapexBudgetBRL: data.capex_budget_brl,
      NivelInvestimento: data.nivel_investimento,
      OrigemVerba: data.origem_verba,
      ProjectUser: data.project_user,
      ProjectLeader: data.project_leader,
      Empresa: data.empresa,
      Centro: data.centro,
      Unidade: data.unidade,
      LocalImplantacao: data.local_implantacao,
      CCustoDepreciacao: data.ccusto_depreciacao,
      Categoria: data.categoria,
      TipoInvestimento: data.tipo_investimento,
      TipoAtivo: data.tipo_ativo,
      FuncaoProjeto: data.funcao_projeto,
      DataInicio: data.data_inicio || null,
      DataFim: data.data_fim || null,
      DataInicioProjeto: data.data_inicio || null,
      DataFimProjeto: data.data_fim || null,
      SumarioProjeto: data.sumario,
      ComentarioProjeto: data.comentario,
      NecessidadeNegocio: data.sumario,
      SolucaoProposta: data.comentario,
      TipoKPI: data.kpi_tipo,
      KpiImpactado: data.kpi_tipo,
      NomeKPI: data.kpi_nome,
      KpiDescricao: data.kpi_descricao,
      KpiValorAtual: data.kpi_atual,
      KpiValorEsperado: data.kpi_esperado,
      Status: 'Rascunho'
    };
    updateStatus('Salvando rascunho...', 'info');
    try {
      let info;
      const projetos = SharePoint.getLista('Projetos');
      if (currentProjectId) {
        info = await projetos.updateItem(currentProjectId, payload);
      } else {
        info = await projetos.addItem(payload);
        currentProjectId = info.d?.Id || info.d?.ID;
      }
      await clearProjectStructure(currentProjectId);
      await saveProjectStructure(currentProjectId, milestones);
      updateStatus('Rascunho salvo.', 'success');
      await loadUserProjects();
    } catch (e) {
      updateStatus('Erro ao salvar rascunho.', 'error');
    }
  }

  // Atualiza rapidamente o status do item e re-renderiza a lista
  async function updateProjectStatus(id, status) {
    try {
      await SharePoint.getLista('Projetos').updateItem(id, { Status: status });
      await loadUserProjects();
      if (currentProjectId === id) {
        await editProject(id);
      }
    } catch (e) {
      console.error(e);
    }
  }

  // Cria um novo marco e garante que ele venha com uma atividade inicial
  function addMilestone(nameDefault) {
    milestoneCount++;
    const node = milestoneTpl.content.cloneNode(true);
    const ms = node.querySelector('[data-milestone]');
    const nameInput = node.querySelector('.milestone-name');
    const nameSummaryHeader = node.querySelector('summary');
    const actsWrap = node.querySelector('[data-activities]');
    const btnAddAct = node.querySelector('[data-add-activity]');
    const btnRemove = node.querySelector('[data-remove-milestone]');
    
    nameInput.value = nameDefault || `Milestone ${milestoneCount}`;
    if (nameSummaryHeader) {
      nameSummaryHeader.textContent = nameInput.value;
      nameInput.addEventListener('input', e => (nameSummaryHeader.textContent = e.target.value));
    }

    btnAddAct.addEventListener('click', () => {
      addActivity(actsWrap);
      refreshGantt();
    });
    btnRemove.addEventListener('click', () => {
      ms.remove();
      renumberMilestones();
      refreshGantt();
    });

    milestonesWrap.appendChild(node);
    // Adiciona a primeira atividade por padrão para incentivar o preenchimento
    const justAdded = milestonesWrap.lastElementChild.querySelector('[data-activities]');
    addActivity(justAdded);
    renumberMilestones();
    refreshGantt();
  }

  // Atualiza a numeração padrão dos marcos conforme adições/remoções
  function renumberMilestones() {
    const all = [...milestonesWrap.querySelectorAll('.milestone-name')];
    let idx = 1;
    for (const el of all) {
      if (!el.value || /^Milestone\s+\d+$/i.test(el.value.trim())) {
        el.value = `Milestone ${idx}`;
      }
      idx++;
    }
  }

  // Insere uma atividade dentro de um marco, controlando datas e alocações
  function addActivity(container) {
    const node = activityTpl.content.cloneNode(true);
    const act = node.querySelector('[data-activity]');
    const btnRemove = node.querySelector('[data-remove-activity]');
    const start = node.querySelector('.act-start');
    const end = node.querySelector('.act-end');
    const yearWrap = node.querySelector('[data-year-fields]');

    // regra: início <= fim
    function validateDates() {
      if (start.value && end.value && start.value > end.value) {
        end.setCustomValidity('A data de fim não pode ser anterior à data de início.');
      } else {
        end.setCustomValidity('');
      }
    }
    function updateYearFields() {
      //yearWrap.innerHTML = '';
      if (!start.value || !end.value) {
        refreshGantt();
        return;
      }
      const startYear = new Date(start.value).getFullYear();
      const endYear = new Date(end.value).getFullYear();
      const years = [];
      for (let y = startYear; y <= endYear; y++) {
        const previousRow = yearWrap.querySelector(`.row[data-year="${y}"]`);
        years.push(y+'');
        if(previousRow !== null) continue;
        const row = document.createElement('div');
        row.className = 'row act-year';
        row.dataset.year = y;
        row.innerHTML = `
<<<<<<< HEAD
          <div class="act-year-field act-year-value">
            <label>Valor CAPEX da atividade (BRL) - ${y}</label>
            <input type="number" class="act-capex" data-year="${y}" min="0" step="0.01" inputmode="decimal" required placeholder="Ex.: 250000,00" />
          </div>
          <div class="act-year-field act-year-desc">
=======
          <div class="c-6">
            <label>Valor CAPEX da atividade (BRL) - ${y}</label>
            <input type="number" class="act-capex" data-year="${y}" min="0" step="0.01" inputmode="decimal" required placeholder="Ex.: 250000,00" />
          </div>
          <div class="c-6">
>>>>>>> be3f524c
            <label>Descrição - ${y}</label>
            <textarea class="act-desc" data-year="${y}" required maxlength="600" placeholder="Detalhe a atividade, entregáveis e premissas."></textarea>
          </div>
        `;
        yearWrap.appendChild(row);
      }

      [...yearWrap.querySelectorAll('.row[data-year]')].forEach(ye=>{
        if(!years.includes(ye.dataset.year)) ye.remove();
      })

      refreshGantt();
    }
    start.addEventListener('change', () => { validateDates(); updateYearFields(); });
    end.addEventListener('change', () => { validateDates(); updateYearFields(); });

    btnRemove.addEventListener('click', () => {
      act.remove();
      refreshGantt();
    });

    const today = new Date().toISOString().substring(0,10);
    const tomorrow = new Date( new Date().getTime() + 1000 * 60 * 60 * 24 ).toISOString().substring(0,10);
    start.value = today;
    end.value = tomorrow;

    container.appendChild(node);
    updateYearFields();
    refreshGantt();
  }

  // Coleta os campos principais do formulário para montar o payload do projeto
  function getProjectData(){
    return {
      nome: getValueFromSelector('projectName').trim(),
      ano_aprovacao: parseInt(getValueFromSelector('approvalYear', 0), 10),
      capex_budget_brl: parseNumberBRL(getValueFromSelector('projectBudget')), 
      nivel_investimento: getValueFromSelector('investmentLevel').trim(),
      origem_verba: getValueFromSelector('fundingSource').trim(),
      project_user: getValueFromSelector('projectUser').trim(),
      project_leader: getValueFromSelector('projectLeader').trim(),
      empresa: getValueFromSelector('company').trim(),
      centro: getValueFromSelector('center').trim(),
      unidade: getValueFromSelector('unit').trim(),
      local_implantacao: getValueFromSelector('projectLocation').trim(),
      ccusto_depreciacao: getValueFromSelector('depreciationCostCenter').trim(),
      categoria: getValueFromSelector('category').trim(),
      tipo_investimento: getValueFromSelector('investmentType').trim(),
      tipo_ativo: getValueFromSelector('assetType').trim(),
      funcao_projeto: getValueFromSelector('projectFunction').trim(),
      data_inicio: getValueFromSelector('startDate', '').trim(),
      data_fim: getValueFromSelector('endDate', '').trim(),
      sumario: getValueFromSelector('projectSummary', '').trim(),
      comentario: getValueFromSelector('projectComment', '').trim(),
      kpi_tipo: getValueFromSelector('kpiType', '').trim(),
      kpi_nome: getValueFromSelector('kpiName', '').trim(),
      kpi_descricao: getValueFromSelector('kpiDescription', '').trim(),
      kpi_atual: parseNumberBRL(getValueFromSelector('kpiCurrent', 0).trim()),
      kpi_esperado: parseNumberBRL(getValueFromSelector('kpiExpected', 0).trim())
    }
  }

  // Extrai toda a hierarquia de marcos, atividades e alocações anuais
  function getMilestonesData() {
    const milestones = [];
    const msNodes = [...milestonesWrap.querySelectorAll('[data-milestone]')];
    const today = new Date().toISOString().substring(0,10);
    msNodes.forEach(ms => {
      const nome = getValueFromSelector('.milestone-name', "", ms).trim();
      const acts = [...ms.querySelectorAll('[data-activity]')].map(a => {
        const anual = [...a.querySelectorAll('.row[data-year]')].map(row => ({
          ano: parseInt(row.dataset.year, 10),
          capex_brl: parseNumberBRL(getValueFromSelector('.act-capex', 0, row)),
          descricao: getValueFromSelector('.act-desc', "", row).trim(),
        }));
        const supplierNotes = getValueFromSelector('.act-supplier-notes', "", a).trim();
        return {
          titulo: getValueFromSelector('.act-title', "", a).trim(),
          inicio: getValueFromSelector('.act-start', today, a),
          fim: getValueFromSelector('.act-end', today, a),
          elementoPep: getValueFromSelector('[name="kpi"]', "", a),
          descricao: getValueFromSelector('.act-overview', "", a).trim(),
          fornecedor: getValueFromSelector('.act-supplier', "", a).trim(),
          descricaoFornecedor: supplierNotes,
          anual,
        };
      });
      milestones.push({ nome, atividades: acts });
    });
    return milestones;
  }

  // Remove registros relacionados antes de salvar uma nova versão da estrutura
  async function clearProjectStructure(projectId) {
    const Marcos = SharePoint.getLista('Marcos');
    const Atividades = SharePoint.getLista('Atividades1');
    const Alocacoes = SharePoint.getLista('AlocacoesAnuais');

    const msRes = await Marcos.getItems({ select: 'Id', filter: `ProjetoId eq ${projectId}` });
    const marcos = msRes.d?.results || [];
    for (const ms of marcos) {
      const actRes = await Atividades.getItems({ select: 'Id', filter: `MarcoId eq ${ms.Id}` });
      const acts = actRes.d?.results || [];
      for (const act of acts) {
        const alRes = await Alocacoes.getItems({ select: 'Id', filter: `AtividadeId eq ${act.Id}` });
        const als = alRes.d?.results || [];
        for (const al of als) {
          await Alocacoes.deleteItem(al.Id);
        }
        await Atividades.deleteItem(act.Id);
      }
      await Marcos.deleteItem(ms.Id);
    }
  }

  // Persiste marcos, atividades e alocações nas listas secundárias do SharePoint
  async function saveProjectStructure(projectId, milestones) {
    const Marcos = SharePoint.getLista('Marcos');
    const Atividades = SharePoint.getLista('Atividades1');
    const Alocacoes = SharePoint.getLista('AlocacoesAnuais');
    for (const milestone of milestones) {
      const infoMarco = await Marcos.addItem({ Title: milestone.nome, ProjetoId: projectId });
      const marcoId = infoMarco.d?.Id || infoMarco.d?.ID;
      for (const atividade of milestone.atividades || []) {
        const infoAtv = await Atividades.addItem({
          Title: atividade.titulo,
          DataInicio: atividade.inicio,
          DataFim: atividade.fim,
          ElementoPEP: atividade.elementoPep,
          DescricaoAtividade: atividade.descricao,
          FornecedorAtividade: atividade.fornecedor,
          DescricaoFornecedorAtividade: atividade.descricaoFornecedor,
          MarcoId: marcoId
        });
        const atvId = infoAtv.d?.Id || infoAtv.d?.ID;
        for (const anual of atividade.anual || []) {
          await Alocacoes.addItem({
            Title: '',
            Ano: anual.ano,
            CapexBRL: anual.capex_brl,
            Descricao: anual.descricao,
            AtividadeId: atvId
          });
        }
      }
    }
  }

  // Recarrega marcos, atividades e alocações para edição posterior
  async function fetchProjectStructure(projectId) {
    const Marcos = SharePoint.getLista('Marcos');
    const Atividades = SharePoint.getLista('Atividades1');
    const Alocacoes = SharePoint.getLista('AlocacoesAnuais');
    const msRes = await Marcos.getItems({ select: 'Id,Title', filter: `ProjetoId eq ${projectId}` });
    const result = [];
    for (const ms of msRes.d?.results || []) {
      const actRes = await Atividades.getItems({ select: 'Id,Title,DataInicio,DataFim,ElementoPEP,DescricaoAtividade,FornecedorAtividade,DescricaoFornecedorAtividade', filter: `MarcoId eq ${ms.Id}` });
      const acts = [];
      for (const act of actRes.d?.results || []) {
        const alRes = await Alocacoes.getItems({ select: 'Ano,CapexBRL,Descricao', filter: `AtividadeId eq ${act.Id}` });
        const anual = (alRes.d?.results || []).map(a => ({ ano: a.Ano, capex_brl: a.CapexBRL, descricao: a.Descricao }));
        acts.push({
          titulo: act.Title,
          inicio: act.DataInicio,
          fim: act.DataFim,
          elementoPep: act.ElementoPEP,
          descricao: act.DescricaoAtividade,
          fornecedor: act.FornecedorAtividade,
          descricaoFornecedor: act.DescricaoFornecedorAtividade || '',
          anual
        });
      }
      result.push({ nome: ms.Title, atividades: acts });
    }
    return result;
  }

  // Recria dinamicamente a interface com base nos dados carregados
  function setMilestonesData(milestones) {
    milestonesWrap.innerHTML = '';
    milestoneCount = 0;
    milestones.forEach(ms => {
      addMilestone(ms.nome);
      const msNode = milestonesWrap.lastElementChild;
      const actsWrap = msNode.querySelector('[data-activities]');
      actsWrap.innerHTML = '';
      (ms.atividades || []).forEach(act => {
        addActivity(actsWrap);
        const actNode = actsWrap.lastElementChild;
        actNode.querySelector('.act-title').value = act.titulo || '';
        const start = actNode.querySelector('.act-start');
        const end = actNode.querySelector('.act-end');
        if (act.inicio) start.value = act.inicio.substring(0,10);
        if (act.fim) end.value = act.fim.substring(0,10);
        start.dispatchEvent(new Event('change'));
        end.dispatchEvent(new Event('change'));
        actNode.querySelector('[name="kpi"]').value = act.elementoPep || '';
        const overview = actNode.querySelector('.act-overview');
        const supplier = actNode.querySelector('.act-supplier');
        const supplierNotes = actNode.querySelector('.act-supplier-notes');
        if (overview) overview.value = act.descricao || '';
        if (supplier) supplier.value = act.fornecedor || '';
        if (supplierNotes) supplierNotes.value = act.descricaoFornecedor || '';
        (act.anual || []).forEach(a => {
          const row = actNode.querySelector(`.row[data-year="${a.ano}"]`);
          if (row) {
            row.querySelector('.act-capex').value = a.capex_brl;
            row.querySelector('.act-desc').value = a.descricao;
          }
        });
      });
    });
    refreshGantt();
  }

  // Monta o gráfico de Gantt respeitando o estilo e cores definidos
  function drawGantt(milestones) {
    const chartEl = document.getElementById('ganttChart');
    const titleEl = document.getElementById('ganttCharTitle');
    
    const data = new google.visualization.DataTable();
    data.addColumn('string', 'Task ID');
    data.addColumn('string', 'Task Name');
    data.addColumn('string', 'Resource');
    data.addColumn('date', 'Start Date');
    data.addColumn('date', 'End Date');
    data.addColumn('number', 'Duration');
    data.addColumn('number', 'Percent Complete');
    data.addColumn('string', 'Dependencies');
    data.addColumn({ type: 'string', role: 'tooltip', p: { html: true } });

    const rows = [];
    let idCounter = 0;
    milestones.forEach((ms, i) => {
      idCounter++;
      let msStart = null;
      let msEnd = null;
      const actRows = [];
      // calcula o intervalo do marco
      ms.atividades.forEach((act, j) => {
        const startDate = act.inicio ? new Date(act.inicio) : new Date();
        const endDate = act.fim ? new Date(act.fim) : new Date( startDate.getTime() + 1000 * 60 * 60 * 24 );
        if (startDate && (!msStart || startDate < msStart)) msStart = startDate;
        if (endDate && (!msEnd || endDate > msEnd)) msEnd = endDate;
        const totalCapex = (act.anual || []).reduce((sum, y) => sum + (y.capex_brl || 0), 0);
        const descTooltip = (act.anual || []).map(y => `${y.ano}: ${BRL.format(y.capex_brl)} - ${y.descricao}`).join('<br/>');
        actRows.push([
            `ms-${idCounter}-${j}`,//Task ID
            act.titulo || `Atividade ${j+1}`, //Task Name
            "Atividade", //Resource
            startDate, //Start Date
            endDate, //End Date
            null, //Duration
            0, //Percent Complete
            `ms-${idCounter}`, //Dependencies
            `CAPEX total: ${BRL.format(totalCapex)}${descTooltip ? '<br/>' + descTooltip : ''}`    //tooltip
          ]);
      });

      if (msStart && msEnd) {
        rows.push([
          `ms-${idCounter}`,
          ms.nome,
          'milestone',
          msStart,
          msEnd,
          null,
          0,
          null,
          ms.nome
        ]);
      }
      rows.push(...actRows);
    });

    if (!rows.length) {
      chartEl.innerHTML = '';
      titleEl.style.display = 'none';
      return;
    }

    titleEl.style.display = 'block';

    data.addRows(rows);
    const chart = new google.visualization.Gantt(chartEl);
    chart.draw(data, {
      height: Math.max(200, rows.length * 40 + 40),
      tooltip: { isHtml: true },
      gantt: {
        criticalPathEnabled: false,
        arrow: {
          angle: 0,
          width: 0,
          color: '#ffffff',
          radius: 0
        },
        trackHeight: 30,
        palette: [
          { color: '#460a78', dark: '#be2846', light: '#e63c41' }, // milestones nas cores da empresa
          { color: '#f58746', dark: '#e63c41', light: '#ffbe6e' } // atividades nas cores da empresa
        ]
      }
    });
  }

  // Atualiza o gráfico sempre que algum dado de marcos/atividades muda
  function refreshGantt() {
    const milestones = getMilestonesData();
    const draw = () => drawGantt(milestones);
    if (google.visualization && google.visualization.Gantt) {
      draw();
    } else {
      google.charts.setOnLoadCallback(draw);
    }
  }

  // UI events
  // Principais listeners responsáveis por manter a UI sincronizada com as ações
  addMilestoneBtn.addEventListener('click', () => addMilestone());
  milestoneSection.addEventListener('input', refreshGantt);
  milestoneSection.addEventListener('change', refreshGantt);
  if (saveDraftBtn) saveDraftBtn.addEventListener('click', saveDraft);
  if (backBtn) backBtn.addEventListener('click', showProjectList);

  if (projectBudgetInput) {
    projectBudgetInput.addEventListener('input', () => {
      updateCapexFlag();
      updateMilestoneVisibility();
      refreshGantt();
    });
    projectBudgetInput.addEventListener('change', () => {
      updateCapexFlag();
      updateMilestoneVisibility();
      refreshGantt();
    });
  }

  // Validation
  // Bloco extenso de validações que cobre as regras discutidas com o usuário
  function validateForm() {
    const errs = [];
    const errsEl = [];
    errorsBox.style.display = 'none';
    errorsBox.innerHTML = '';

    // Valida campos básicos do projeto
    const reqFields = [
      { id: 'projectName', label: 'Nome do Projeto' },
      { id: 'approvalYear', label: 'Ano de Aprovação' },
      { id: 'projectBudget', label: 'Orçamento do Projeto em R$' },
      { id: 'investmentLevel', label: 'Nível de Investimento' },
      { id: 'fundingSource', label: 'Origem da Verba' },
      { id: 'projectUser', label: 'Project User' },
      { id: 'projectLeader', label: 'Coordenador do Projeto' },
      { id: 'company', label: 'Empresa' },
      { id: 'center', label: 'Centro' },
      { id: 'unit', label: 'Unidade' },
      { id: 'projectLocation', label: 'Local de Implantação' },
      { id: 'depreciationCostCenter', label: 'C Custo Depreciação' },
      { id: 'category', label: 'Categoria' },
      { id: 'investmentType', label: 'Tipo de Investimento' },
      { id: 'assetType', label: 'Tipo de Ativo' },
      { id: 'projectFunction', label: 'Função do Projeto' },
      { id: 'startDate', label: 'Data de Início' },
      { id: 'endDate', label: 'Data de Término' },
      { id: 'projectSummary', label: 'Sumário do Projeto' },
      { id: 'projectComment', label: 'Comentário' },
      { id: 'kpiType', label: 'Tipo de KPI' },
      { id: 'kpiName', label: 'Nome do KPI' },
      { id: 'kpiDescription', label: 'Descrição do KPI' },
      { id: 'kpiCurrent', label: 'KPI Atual' },
      { id: 'kpiExpected', label: 'KPI Esperado' },
    ];
    for (const f of reqFields) {
      const el = document.getElementById(f.id);
      if (!el.value || (el.type === 'number' && parseNumberBRL(el.value) < 0)) {
        errs.push(`Preencha o campo: <strong>${f.label}</strong>.`);
        errsEl.push(el);
      } else {
        el.classList.remove('is-invalid');
      }
    }

    const yearVal = parseInt(approvalYearInput.value, 10);
    if (isNaN(yearVal) || yearVal > currentYear) {
      errsEl.push(approvalYearInput);
      errs.push(`O <strong>ano de aprovação</strong> deve ser menor ou igual a ${currentYear}.`);
    } else {
      approvalYearInput.classList.remove('is-invalid');
    }

    // Requisito de marcos se CAPEX > 1,5 mi
    const mustHaveMilestone = overThreshold();
    const milestones = [...milestonesWrap.querySelectorAll('[data-milestone]')];

    if (mustHaveMilestone && milestones.length === 0) {
      errs.push('O valor CAPEX é superior a R$ 1,5 milhão. Adicione pelo menos <strong>1 marco</strong>.');
    }

    // Para cada marco: nome e pelo menos 1 atividade com campos válidos
    milestones.forEach((ms, i) => {
      const idx = i + 1;
      const name = ms.querySelector('.milestone-name');
      if (!name.value.trim()) {
        errs.push(`Informe o <strong>nome do marco ${idx}</strong>.`);
      }
      const acts = [...ms.querySelectorAll('[data-activity]')];
      if (acts.length === 0) {
        errs.push(`O <strong>marco ${idx}</strong> deve possuir pelo menos 1 atividade.`);
      }
      acts.forEach((a, j) => {
        const jdx = j + 1;
        const title = a.querySelector('.act-title');
        const start = a.querySelector('.act-start');
        const end = a.querySelector('.act-end');
        const overviewEl = a.querySelector('.act-overview');
        const supplierEl = a.querySelector('.act-supplier');
        const yearRows = [...a.querySelectorAll('.row[data-year]')];

        if (!title.value.trim()) errs.push(`Atividade ${jdx} do marco ${idx}: informe o <strong>título</strong>.`);
        if (!start.value) errs.push(`Atividade ${jdx} do marco ${idx}: informe a <strong>data de início</strong>.`);
        if (!end.value) errs.push(`Atividade ${jdx} do marco ${idx}: informe a <strong>data de fim</strong>.`);
        if (start.value && end.value && start.value > end.value) {
          errs.push(`Atividade ${jdx} do marco ${idx}: a <strong>data de início</strong> não pode ser posterior à <strong>data de fim</strong>.`);
        }
        if (overviewEl) {
          if (!overviewEl.value.trim()) {
            errs.push(`Atividade ${jdx} do marco ${idx}: informe a <strong>descrição da atividade</strong>.`);
            errsEl.push(overviewEl);
          }
        }
        if (!supplierEl || !supplierEl.value.trim()) {
          errs.push(`Atividade ${jdx} do marco ${idx}: informe o <strong>fornecedor da atividade</strong>.`);
          if (supplierEl) errsEl.push(supplierEl);
        }
        if (yearRows.length === 0) {
          errs.push(`Atividade ${jdx} do marco ${idx}: defina <strong>datas de início e fim</strong> válidas para gerar campos anuais.`);
        }
        yearRows.forEach(row => {
          const ano = row.dataset.year;
          const cap = parseNumberBRL(getValueFromSelector('.act-capex', 0, row));
          if (isNaN(cap) || cap < 0) {
            errs.push(`Atividade ${jdx} do marco ${idx}, ano ${ano}: informe o <strong>valor CAPEX</strong> (BRL) válido (≥ 0).`);
          }

          if (getValueFromSelector('.act-desc', "", row).trim().length === 0) {
            errs.push(`Atividade ${jdx} do marco ${idx}, ano ${ano}: informe a <strong>descrição</strong>.`);
          }
        });
      });
    });

    if (errs.length) {
      const ul = document.createElement('ul');
      errs.forEach(e => {
        const li = document.createElement('li');
        li.innerHTML = e;
        ul.appendChild(li);
      });
      errorsBox.appendChild(document.createTextNode('Por favor, corrija os itens abaixo:'));
      errorsBox.appendChild(ul);
      errorsBox.style.display = 'block';
      errsEl.forEach(inel=>inel.classList.add('is-invalid'));
      try {
        errsEl[0].scrollIntoView({ behavior: "smooth" });
        errsEl[0].focus();
      } catch (error) {
        
      }
      return false;
    }
    return true;
  }

  // Função utilitária para recuperar valores sem duplicar lógica de busca
  function getValueFromSelector(queryOrId, defaultValue = "", parent = document){
    let e = null;
    try {
      e = typeof parent.getElementById === "function"? parent.getElementById(queryOrId): parent.querySelector('#'+queryOrId);
    } catch (error) {
    } 
    if( e === null ) e = parent.querySelector(queryOrId);
    if( e === null ) e = { value: defaultValue };
    return e.value;
  }

  // Fluxo completo de submissão que simula a integração final com SharePoint
  form.addEventListener('submit', async (ev) => {
    ev.preventDefault();
    updateCapexFlag();
    updateMilestoneVisibility();
    if (!validateForm()) return;

    updateStatus('Enviando dados...', 'info');
    submitBtn.disabled = true;

    // Se chegou aqui, tudo válido. Monte um payload de exemplo e mostre no console.
    const payload = {
      projeto: getProjectData(),
      milestones: getMilestonesData()
    };

    const Projetos = SharePoint.getLista('Projetos');

    try {
      const infoProjeto = await Projetos.addItem({
        Title: payload.projeto.nome,
        AnoAprovacao: payload.projeto.ano_aprovacao,
        CapexBudgetBRL: payload.projeto.capex_budget_brl,
        NivelInvestimento: payload.projeto.nivel_investimento,
        OrigemVerba: payload.projeto.origem_verba,
        ProjectUser: payload.projeto.project_user,
        ProjectLeader: payload.projeto.project_leader,
        Empresa: payload.projeto.empresa,
        Centro: payload.projeto.centro,
        Unidade: payload.projeto.unidade,
        LocalImplantacao: payload.projeto.local_implantacao,
        CCustoDepreciacao: payload.projeto.ccusto_depreciacao,
        Categoria: payload.projeto.categoria,
        TipoInvestimento: payload.projeto.tipo_investimento,
        TipoAtivo: payload.projeto.tipo_ativo,
        FuncaoProjeto: payload.projeto.funcao_projeto,
        DataInicio: payload.projeto.data_inicio || null,
        DataFim: payload.projeto.data_fim || null,
        DataInicioProjeto: payload.projeto.data_inicio || null,
        DataFimProjeto: payload.projeto.data_fim || null,
        SumarioProjeto: payload.projeto.sumario,
        ComentarioProjeto: payload.projeto.comentario,
        NecessidadeNegocio: payload.projeto.sumario,
        SolucaoProposta: payload.projeto.comentario,
        TipoKPI: payload.projeto.kpi_tipo,
        KpiImpactado: payload.projeto.kpi_tipo,
        NomeKPI: payload.projeto.kpi_nome,
        KpiDescricao: payload.projeto.kpi_descricao,
        KpiValorAtual: payload.projeto.kpi_atual,
        KpiValorEsperado: payload.projeto.kpi_esperado
      });

      await saveProjectStructure(infoProjeto.d.ID, payload.milestones);
      updateStatus('Formulário enviado com sucesso!', 'success');
      refreshGantt();
      await loadUserProjects();
    } catch (error) {
      updateStatus('Ops, algo deu errado.', 'error');
    } finally {
      submitBtn.disabled = false;
    }
  });

  // Reset personalizado que confirma com o usuário antes de apagar campos
  form.addEventListener('reset', ev => {
    if (resetFormWithoutAlert === false && !confirm('Tem certeza que deseja limpar o formulário?')) {
      ev.preventDefault();
    } else {
      updateStatus('Formulário limpo.', 'info');
    }
  });

  // Estado inicial
  // Reaplica cálculos e carrega os projetos assim que o script é executado
  updateCapexFlag();
  updateMilestoneVisibility();
  refreshGantt();
  loadUserProjects();
})();<|MERGE_RESOLUTION|>--- conflicted
+++ resolved
@@ -755,19 +755,11 @@
         row.className = 'row act-year';
         row.dataset.year = y;
         row.innerHTML = `
-<<<<<<< HEAD
           <div class="act-year-field act-year-value">
             <label>Valor CAPEX da atividade (BRL) - ${y}</label>
             <input type="number" class="act-capex" data-year="${y}" min="0" step="0.01" inputmode="decimal" required placeholder="Ex.: 250000,00" />
           </div>
           <div class="act-year-field act-year-desc">
-=======
-          <div class="c-6">
-            <label>Valor CAPEX da atividade (BRL) - ${y}</label>
-            <input type="number" class="act-capex" data-year="${y}" min="0" step="0.01" inputmode="decimal" required placeholder="Ex.: 250000,00" />
-          </div>
-          <div class="c-6">
->>>>>>> be3f524c
             <label>Descrição - ${y}</label>
             <textarea class="act-desc" data-year="${y}" required maxlength="600" placeholder="Detalhe a atividade, entregáveis e premissas."></textarea>
           </div>
